--- conflicted
+++ resolved
@@ -39,19 +39,6 @@
 from ...utils.animation import get_action
 from ...blender_independent_packages.pykeentools_loader import module as pkt_module
 from ...utils.timer import RepeatTimer
-
-
-_logger: Any = logging.getLogger(__name__)
-
-
-def _log_output(message: str) -> None:
-    global _logger
-    _logger.debug(message)
-
-
-def _log_error(message):
-    global _logger
-    _logger.error(message)
 
 
 _logger: Any = logging.getLogger(__name__)
@@ -609,11 +596,6 @@
 
 
 def remove_pins_act() -> ActionStatus:
-<<<<<<< HEAD
-    settings = get_gt_settings()
-    if not settings.pinmode:
-        msg = 'Remove pins can be called in PinMode only'
-=======
     settings = get_gt_settings()
     if not settings.pinmode:
         msg = 'Remove pins can be called in PinMode only'
@@ -636,7 +618,6 @@
     settings = get_gt_settings()
     if not settings.pinmode:
         msg = 'Center geo can be called in PinMode only'
->>>>>>> 7726293f
         _log_error(msg)
         return ActionStatus(False, msg)
     geotracker = settings.get_current_geotracker_item()
@@ -646,28 +627,6 @@
         return ActionStatus(False, msg)
 
     gt = GTLoader.kt_geotracker()
-<<<<<<< HEAD
-    gt.remove_pins()
-    GTLoader.update_all_viewport_shaders()
-    GTLoader.viewport_area_redraw()
-    return ActionStatus(True, 'ok')
-
-
-def center_geo_act() -> ActionStatus:
-    settings = get_gt_settings()
-    if not settings.pinmode:
-        msg = 'Center geo can be called in PinMode only'
-        _log_error(msg)
-        return ActionStatus(False, msg)
-    geotracker = settings.get_current_geotracker_item()
-    if not geotracker:
-        msg = 'GeoTracker item is not found'
-        _log_error(msg)
-        return ActionStatus(False, msg)
-
-    gt = GTLoader.kt_geotracker()
-=======
->>>>>>> 7726293f
     gt.center_geo(bpy_current_frame())
     GTLoader.update_all_viewport_shaders()
     GTLoader.viewport_area_redraw()

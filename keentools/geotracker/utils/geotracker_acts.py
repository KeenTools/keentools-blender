# ##### BEGIN GPL LICENSE BLOCK #####
# KeenTools for blender is a blender addon for using KeenTools in Blender.
# Copyright (C) 2022 KeenTools

# This program is free software: you can redistribute it and/or modify
# it under the terms of the GNU General Public License as published by
# the Free Software Foundation, either version 3 of the License, or
# (at your option) any later version.

# This program is distributed in the hope that it will be useful,
# but WITHOUT ANY WARRANTY; without even the implied warranty of
# MERCHANTABILITY or FITNESS FOR A PARTICULAR PURPOSE.  See the
# GNU General Public License for more details.

# You should have received a copy of the GNU General Public License
# along with this program.  If not, see <https://www.gnu.org/licenses/>.
# ##### END GPL LICENSE BLOCK #####

from typing import List, Dict, Any, Optional
import numpy as np

import bpy
from bpy.types import Object, Operator, Area
from mathutils import Matrix, Euler

from ...utils.kt_logging import KTLogger
from ...utils.version import BVersion
from ...addon_config import ActionStatus
from ...geotracker_config import (get_gt_settings,
                                  GTConfig,
                                  get_current_geotracker_item)
from ..gtloader import GTLoader
from ...utils.animation import (get_action,
                                remove_fcurve_point,
                                remove_fcurve_from_object,
                                delete_locrot_keyframe,
                                mark_selected_points_in_locrot,
                                get_object_keyframe_numbers,
                                create_animation_locrot_keyframe_force,
                                create_locrot_keyframe,
                                bake_locrot_to_world,
                                get_world_matrices_in_frames,
                                apply_world_matrices_in_frames,
                                scene_frame_list,
                                get_safe_evaluated_fcurve,
                                get_safe_action_fcurve,
                                insert_point_in_fcurve)
from .tracking import (get_next_tracking_keyframe,
                       get_previous_tracking_keyframe)
from ...utils.bpy_common import (create_empty_object,
                                 bpy_current_frame,
                                 bpy_set_current_frame,
                                 update_depsgraph,
                                 reset_unsaved_animation_changes_in_frame,
                                 bpy_scene,
                                 bpy_render_single_frame)
from ...blender_independent_packages.pykeentools_loader import module as pkt_module
from ...utils.manipulate import (select_object_only,
                                 select_objects_only,
                                 center_viewport,
                                 switch_to_mode)
from .prechecks import (common_checks,
                        track_checks,
                        get_alone_object_in_scene_selection_by_type,
                        get_alone_object_in_scene_by_type,
                        prepare_camera,
                        revert_camera,
                        show_warning_dialog,
                        show_unlicensed_warning)
from ...utils.compositing import (create_nodes_for_rendering_with_background,
                                  revert_default_compositing)
from ...utils.images import get_background_image_object
from .calc_timer import (TrackTimer,
                         RefineTimer,
                         RefineTimerFast)
from ..settings import is_mesh, is_camera
from ...utils.coords import (LocRotScale,
                             LocRotWithoutScale,
                             ScaleMatrix,
<<<<<<< HEAD
                             InvScaleMatrix)
=======
                             InvScaleMatrix,
                             UniformScaleMatrix,
                             change_near_and_far_clip_planes)
from .textures import bake_texture, preview_material_with_texture
from ..interface.screen_mesages import clipping_changed_screen_message
>>>>>>> a3c7e3b4


_log = KTLogger(__name__)


def create_geotracker_act() -> ActionStatus:
    check_status = common_checks(object_mode=True, pinmode_out=True,
                                 is_calculating=True)
    if not check_status.success:
        return check_status

    settings = get_gt_settings()
    num = settings.add_geotracker_item()
    settings.current_geotracker_num = num
    GTLoader.new_kt_geotracker()

    geotracker = settings.get_current_geotracker_item()
    obj = get_alone_object_in_scene_selection_by_type('MESH')
    if obj is None:
        obj = get_alone_object_in_scene_by_type('MESH')
    geotracker.geomobj = obj

    camobj = get_alone_object_in_scene_selection_by_type('CAMERA')
    if camobj is None:
        camobj = get_alone_object_in_scene_by_type('CAMERA')
    geotracker.camobj = camobj

    settings.reload_current_geotracker()
    return ActionStatus(True, 'GeoTracker has been added')


def delete_geotracker_act(geotracker_num: int) -> ActionStatus:
    check_status = common_checks(object_mode=True, pinmode_out=True,
                                 is_calculating=True)
    if not check_status.success:
        return check_status

    settings = get_gt_settings()
    res = settings.remove_geotracker_item(geotracker_num)
    if not res:
        msg = 'Could not delete a GeoTracker'
        _log.error(msg)
        return ActionStatus(False, msg)
    settings.reload_current_geotracker()
    return ActionStatus(True, 'GeoTracker has been removed')


def add_keyframe_act() -> ActionStatus:
    check_status = common_checks(object_mode=True, pinmode=True,
                                 is_calculating=True, reload_geotracker=True,
                                 geotracker=True, camera=True, geometry=True)
    if not check_status.success:
        return check_status

    area = GTLoader.get_work_area()
    if not area:
        return ActionStatus(False, 'Working area does not exist')

    GTLoader.safe_keyframe_add(bpy_current_frame(), update=True)
    GTLoader.save_geotracker()
    return ActionStatus(True, 'ok')


def remove_keyframe_act() -> ActionStatus:
    check_status = common_checks(object_mode=True, pinmode=True,
                                 is_calculating=True, reload_geotracker=True,
                                 geotracker=True, camera=True, geometry=True)
    if not check_status.success:
        return check_status

    gt = GTLoader.kt_geotracker()
    current_frame = bpy_current_frame()
    if gt.is_key_at(current_frame):
        gt.remove_keyframe(current_frame)
        GTLoader.save_geotracker()
        return ActionStatus(True, 'ok')

    geotracker = get_current_geotracker_item()
    obj = geotracker.animatable_object()
    delete_locrot_keyframe(obj)
    return ActionStatus(True, 'No GeoTracker keyframe at this frame')


def next_keyframe_act() -> ActionStatus:
    current_frame = bpy_current_frame()
    gt = GTLoader.kt_geotracker()
    target_frame = get_next_tracking_keyframe(gt, current_frame)

    if current_frame == target_frame:
        track_frames = gt.track_frames()
        if len(track_frames) > 0:
            last_track_frame = track_frames[-1]
            if last_track_frame > current_frame:
                target_frame = last_track_frame

    if current_frame != target_frame:
        bpy_set_current_frame(target_frame)
        return ActionStatus(True, 'ok')

    return ActionStatus(False, 'No next GeoTracker keyframe')


def prev_keyframe_act() -> ActionStatus:
    current_frame = bpy_current_frame()
    gt = GTLoader.kt_geotracker()
    target_frame = get_previous_tracking_keyframe(gt, current_frame)

    if current_frame == target_frame:
        track_frames = gt.track_frames()
        if len(track_frames) > 0:
            first_track_frame = track_frames[0]
            if first_track_frame < current_frame:
                target_frame = first_track_frame

    if current_frame != target_frame:
        bpy_set_current_frame(target_frame)
        return ActionStatus(True, 'ok')

    return ActionStatus(False, 'No previous GeoTracker keyframe')


def track_to(forward: bool) -> ActionStatus:
    _log.output(f'track_to: {forward}')
    check_status = track_checks()
    if not check_status.success:
        return check_status

    geotracker = get_current_geotracker_item()
    gt = GTLoader.kt_geotracker()
    current_frame = bpy_current_frame()
    _log.output(GTLoader.get_geotracker_state())
    precalcless = geotracker.precalcless
    if not precalcless and not \
            geotracker.precalc_start <= current_frame <= geotracker.precalc_end:
        return ActionStatus(False, 'Current frame is outside '
                                   'of the precalc-file range')
    try:
        precalc_path = None if precalcless else geotracker.precalc_path
        _log.output(f'gt.track_async({current_frame}, {forward}, {precalc_path})')
        tracking_computation = gt.track_async(current_frame, forward, precalc_path)
        tracking_timer = TrackTimer(tracking_computation, current_frame)
        tracking_timer.start()
    except pkt_module().UnlicensedException as err:
        _log.error(f'UnlicensedException track_to: {str(err)}')
        show_unlicensed_warning()
        # Return True to prevent doubling dialogs
        return ActionStatus(True, 'Unlicensed error')
    except Exception as err:
        _log.error(f'Unknown Exception track_to: {str(err)}')
        show_warning_dialog(err)
        return ActionStatus(False, 'Some problem (see console)')

    return ActionStatus(True, 'Ok')


def track_next_frame_act(forward: bool=True) -> ActionStatus:
    check_status = track_checks()
    if not check_status.success:
        return check_status

    settings = get_gt_settings()
    geotracker = get_current_geotracker_item()
    gt = GTLoader.kt_geotracker()
    current_frame = bpy_current_frame()
    settings.calculating_mode = 'TRACKING'
    try:
        _log.output(GTLoader.get_geotracker_state())
        precalc_path = None if geotracker.precalcless else geotracker.precalc_path
        gt.track_frame(current_frame, forward, precalc_path)
    except pkt_module().UnlicensedException as err:
        _log.error(f'UnlicensedException track_next_frame_act: {str(err)}')
        show_unlicensed_warning()
        # Return True to prevent doubling dialogs
        return ActionStatus(True, 'Unlicensed error')
    except Exception as err:
        msg = 'Track next frame problem (see console)'
        _log.error(f'{msg}\n{str(err)}')
        show_warning_dialog(err)
        return ActionStatus(False, msg)
    finally:
        settings.stop_calculating()

    GTLoader.save_geotracker()
    current_frame += 1 if forward else -1
    if bpy_current_frame() != current_frame:
        bpy_set_current_frame(current_frame)

    return ActionStatus(True, 'Ok')


def refine_async_act() -> ActionStatus:
    _log.output('refine_async_act call')
    check_status = track_checks()
    if not check_status.success:
        return check_status

    geotracker = get_current_geotracker_item()
    gt = GTLoader.kt_geotracker()
    current_frame = bpy_current_frame()

    if not geotracker.precalcless:
        next_frame = get_next_tracking_keyframe(gt, current_frame)
        prev_frame = get_previous_tracking_keyframe(gt, current_frame)
        if not (geotracker.precalc_start <= prev_frame <= geotracker.precalc_end and
                geotracker.precalc_start <= next_frame <= geotracker.precalc_end):
            return ActionStatus(False, 'Selected frame range is outside '
                                       'of the precalc range')
    try:
        precalc_path = None if geotracker.precalcless else geotracker.precalc_path
        refine_computation = gt.refine_async(current_frame, precalc_path)
        if geotracker.precalcless:
            refine_timer = RefineTimer(refine_computation, current_frame)
        else:
            refine_timer = RefineTimerFast(refine_computation, current_frame)
        refine_timer.start()
    except pkt_module().UnlicensedException as err:
        _log.error(f'UnlicensedException refine_async_act: {str(err)}')
        show_unlicensed_warning()
        # Return True to prevent doubling dialogs
        return ActionStatus(True, 'Unlicensed error')
    except Exception as err:
        _log.error(f'Unknown Exception refine_async_act: {str(err)}')
        show_warning_dialog(err)
        return ActionStatus(False, 'Some problem (see console)')

    return ActionStatus(True, 'Ok')


def refine_all_async_act() -> ActionStatus:
    _log.output('refine_all_async_act call')
    check_status = track_checks()
    if not check_status.success:
        return check_status

    geotracker = get_current_geotracker_item()

    gt = GTLoader.kt_geotracker()
    current_frame = bpy_current_frame()
    try:
        precalc_path = None if geotracker.precalcless else geotracker.precalc_path
        refine_computation = gt.refine_all_async(precalc_path)
        if geotracker.precalcless:
            refine_timer = RefineTimer(refine_computation, current_frame)
        else:
            refine_timer = RefineTimerFast(refine_computation, current_frame)
        refine_timer.start()
    except pkt_module().UnlicensedException as err:
        _log.error(f'UnlicensedException refine_all_async_act: {str(err)}')
        show_unlicensed_warning()
        # Return True to prevent doubling dialogs
        return ActionStatus(True, 'Unlicensed error')
    except Exception as err:
        _log.error(f'Unknown Exception refine_all_async_act: {str(err)}')
        show_warning_dialog(err)
        return ActionStatus(False, 'Some problem (see console)')

    return ActionStatus(True, 'Ok')


def clear_between_keyframes_act() -> ActionStatus:
    check_status = common_checks(object_mode=False, pinmode=True,
                                 is_calculating=True, reload_geotracker=True,
                                 geotracker=True, camera=True, geometry=True)
    if not check_status.success:
        return check_status

    current_frame = bpy_current_frame()
    gt = GTLoader.kt_geotracker()
    try:
        gt.remove_track_between_keyframes(current_frame)
    except Exception as err:
        _log.error(f'Unknown Exception clear_between_keyframes_act: {str(err)}')
        show_warning_dialog(err)

    GTLoader.save_geotracker()
    GTLoader.update_viewport_shaders(geomobj_matrix=True, wireframe=True,
                                     pins_and_residuals=True, timeline=True)
    GTLoader.viewport_area_redraw()
    return ActionStatus(True, 'ok')


def clear_direction_act(forward: bool) -> ActionStatus:
    check_status = common_checks(object_mode=False, pinmode=True,
                                 is_calculating=True, reload_geotracker=True,
                                 geotracker=True, camera=True, geometry=True)
    if not check_status.success:
        return check_status

    current_frame = bpy_current_frame()
    gt = GTLoader.kt_geotracker()
    try:
        _log.output(f'clear_direction_act: {current_frame} {forward}')
        gt.remove_track_in_direction(current_frame, forward=forward)
    except Exception as err:
        _log.error(f'Unknown Exception clear_direction_act: {str(err)}')
        show_warning_dialog(err)

    GTLoader.save_geotracker()
    GTLoader.update_viewport_shaders(geomobj_matrix=True, wireframe=True,
                                     pins_and_residuals=True, timeline=True)
    GTLoader.viewport_area_redraw()
    return ActionStatus(True, 'ok')


def clear_all_act() -> ActionStatus:
    check_status = common_checks(object_mode=False, pinmode=True,
                                 is_calculating=True, reload_geotracker=True,
                                 geotracker=True, camera=True, geometry=True)
    if not check_status.success:
        return check_status

    gt = GTLoader.kt_geotracker()
    try:
        gt.remove_all_track_data_and_keyframes()
    except Exception as err:
        _log.error(f'Unknown Exception clear_all_act: {str(err)}')
        show_warning_dialog(err)

    GTLoader.save_geotracker()
    GTLoader.update_viewport_shaders(geomobj_matrix=True, wireframe=True,
                                     pins_and_residuals=True, timeline=True)
    GTLoader.viewport_area_redraw()
    return ActionStatus(True, 'ok')


def clear_all_except_keyframes_act() -> ActionStatus:
    check_status = common_checks(object_mode=True, pinmode=True,
                                 is_calculating=True, reload_geotracker=True,
                                 geotracker=True, camera=True, geometry=True)
    if not check_status.success:
        return check_status

    gt = GTLoader.kt_geotracker()

    keyframes = gt.keyframes()
    if len(keyframes) < 1:
        return clear_all_act()

    for i in range(len(keyframes) - 1):
        start = keyframes[i]
        end = keyframes[i + 1]
        current = start + 1
        if current in [start, end]:
            continue
        gt.remove_track_between_keyframes(current)

    gt.remove_track_in_direction(keyframes[0], False)
    gt.remove_track_in_direction(keyframes[-1], True)

    GTLoader.save_geotracker()
    GTLoader.update_viewport_shaders(geomobj_matrix=True, wireframe=True,
                                     pins_and_residuals=True, timeline=True)
    return ActionStatus(True, 'ok')


def remove_focal_keyframe_act() -> ActionStatus:
    check_status = common_checks(object_mode=False, is_calculating=True,
                                 reload_geotracker=True, geotracker=True,
                                 camera=True)
    if not check_status.success:
        return check_status

    geotracker = get_current_geotracker_item()
    remove_fcurve_point(geotracker.camobj.data, bpy_current_frame(), 'lens')
    return ActionStatus(True, 'ok')


def remove_focal_keyframes_act() -> ActionStatus:
    check_status = common_checks(object_mode=False, is_calculating=True,
                                 reload_geotracker=True, geotracker=True,
                                 camera=True)
    if not check_status.success:
        return check_status

    geotracker = get_current_geotracker_item()
    remove_fcurve_from_object(geotracker.camobj.data, 'lens')
    return ActionStatus(True, 'ok')


def remove_pins_act() -> ActionStatus:
    check_status = common_checks(object_mode=True, pinmode=True,
                                 is_calculating=True, reload_geotracker=True,
                                 geotracker=True, camera=True, geometry=True)
    if not check_status.success:
        return check_status

    gt = GTLoader.kt_geotracker()

    vp = GTLoader.viewport()
    pins = vp.pins()
    selected_pins = pins.get_selected_pins()
    if len(selected_pins) == 0:
        gt.remove_pins()
        pins.clear_disabled_pins()
        pins.clear_selected_pins()
    else:
        selected_pins.sort()
        for i in reversed(selected_pins):
            gt.remove_pin(i)
            selected_pins.remove(i)
        if gt.is_key_at(bpy_current_frame()) and not GTLoader.solve():
            return ActionStatus(False, 'Could not remove selected pins')
        GTLoader.load_pins_into_viewport()

    pins.reset_current_pin()
    GTLoader.save_geotracker()
    GTLoader.update_viewport_shaders(pins_and_residuals=True)
    GTLoader.viewport_area_redraw()
    return ActionStatus(True, 'ok')


def toggle_pins_act() -> ActionStatus:
    check_status = common_checks(object_mode=True, pinmode=True,
                                 is_calculating=True, reload_geotracker=True,
                                 geotracker=True, camera=True, geometry=True)
    if not check_status.success:
        return check_status

    gt = GTLoader.kt_geotracker()
    keyframe = bpy_current_frame()
    pins_count = gt.pins_count()
    if pins_count > 0:
        GTLoader.safe_keyframe_add(keyframe, update=True)
        pins = GTLoader.viewport().pins()
        selected_pins = pins.get_selected_pins(pins_count)
        if len(selected_pins) == 0:
            gt.toggle_pins(keyframe)
        else:
            gt.toggle_pins(keyframe, selected_pins)
        pins.clear_selected_pins()
        GTLoader.save_geotracker()

    GTLoader.update_viewport_shaders(pins_and_residuals=True)
    GTLoader.viewport_area_redraw()
    return ActionStatus(True, 'ok')


def center_geo_act() -> ActionStatus:
    check_status = common_checks(object_mode=True, pinmode=True,
                                 is_calculating=True, reload_geotracker=True,
                                 geotracker=True, camera=True, geometry=True)
    if not check_status.success:
        return check_status

    GTLoader.center_geo()
<<<<<<< HEAD
    GTLoader.update_viewport_shaders(wireframe=True, geomobj_matrix=True,
                                     pins_and_residuals=True)
=======

    geotracker = get_current_geotracker_item()
    camobj = geotracker.camobj
    camera_clip_start = camobj.data.clip_start
    camera_clip_end = camobj.data.clip_end

    if GTConfig.auto_increase_far_clip_distance and camobj and \
            change_near_and_far_clip_planes(geotracker.camobj,
                                            geotracker.geomobj,
                                            prev_clip_start=camera_clip_start,
                                            prev_clip_end=camera_clip_end):
        near = camobj.data.clip_start
        far = camobj.data.clip_end
        if near != camera_clip_start or far != camera_clip_end:
            clipping_changed_screen_message(near, far)

    GTLoader.update_viewport_shaders()
>>>>>>> a3c7e3b4
    GTLoader.viewport_area_redraw()
    return ActionStatus(True, 'ok')


def create_animated_empty_act(obj: Object, linked: bool=False,
                              force_bake_all_frames: bool=False) -> ActionStatus:
    if not is_mesh(None, obj) and not is_camera(None, obj):
        msg = 'Selected object is not Geometry or Camera'
        return ActionStatus(False, msg)

    action = get_action(obj)
    if action is None:
        msg = 'Selected object has no animation'
        _log.error(msg)
        return ActionStatus(False, msg)

    obj_matrix_world = obj.matrix_world.copy()
    current_frame = reset_unsaved_animation_changes_in_frame()
    if linked:
        if obj.parent:
            msg = 'Cannot create linked animation for a parented object'
            _log.error(msg)
            return ActionStatus(False, msg)

        empty = create_empty_object(GTConfig.gt_empty_name)
        anim_data = empty.animation_data_create()
        anim_data.action = action
        select_object_only(empty)
    else:
        obj_animated_frames = get_object_keyframe_numbers(obj)
        if force_bake_all_frames:
            obj_animated_frames = scene_frame_list()
        if len(obj_animated_frames) == 0:
            if len(obj.constraints) != 0:
                obj_animated_frames = scene_frame_list()
            else:
                msg = 'Selected object has no Location & Rotation animation'
                _log.error(msg)
                return ActionStatus(False, msg)

        empty = create_empty_object(GTConfig.gt_empty_name)

        for frame in obj_animated_frames:
            bpy_set_current_frame(frame)
            empty.matrix_world = obj.matrix_world.copy()
            update_depsgraph()
            create_animation_locrot_keyframe_force(empty)
        bpy_set_current_frame(current_frame)

        obj.matrix_world = obj_matrix_world
        empty.matrix_world = obj_matrix_world
        select_object_only(empty)

    return ActionStatus(True, 'ok')


def check_uv_exists(obj: Optional[Object]) -> ActionStatus:
    if not obj or not obj.data.uv_layers.active:
        return ActionStatus(False, 'No UV map on object')
    return ActionStatus(True, 'ok')


def check_uv_overlapping(obj: Optional[Object]) -> ActionStatus:
    if not BVersion.uv_select_overlap_exists:
        return ActionStatus(False, 'Too old Blender version for overlapping check')

    old_mode = obj.mode
    select_object_only(obj)

    mesh = obj.data
    mesh.polygons.foreach_set('select', [True] * len(mesh.polygons))

    switch_to_mode('EDIT')
    bpy.ops.uv.select_overlap()
    switch_to_mode('OBJECT')

    uvmap = obj.data.uv_layers.active.data
    selected = np.empty((len(uvmap),), dtype=np.bool)
    uvmap.foreach_get('select', selected.ravel())

    switch_to_mode(old_mode)
    if np.any(selected):
        return ActionStatus(False, 'Overlapping UVs detected')
    return ActionStatus(True, 'ok')


def create_non_overlapping_uv_act() -> ActionStatus:
    geotracker = get_current_geotracker_item()
    geomobj = geotracker.geomobj
    old_mode = geomobj.mode
    if not geomobj.data.uv_layers.active:
        uv_layer = geomobj.data.uv_layers.new()

    select_object_only(geomobj)

    mesh = geomobj.data
    mesh.polygons.foreach_set('select', [True] * len(mesh.polygons))

    switch_to_mode('EDIT')
    bpy.ops.uv.smart_project(island_margin=0.01)
    switch_to_mode(old_mode)
    return ActionStatus(True, 'ok')


def repack_uv_act() -> ActionStatus:
    _log.output('repack_uv_act call')
    geotracker = get_current_geotracker_item()
    geomobj = geotracker.geomobj
    old_mode = geomobj.mode

    select_object_only(geomobj)

    mesh = geomobj.data
    uv_layer = mesh.uv_layers.active
    if not uv_layer :
        uv_layer = mesh.uv_layers.new()
    uvmap = uv_layer.data

    mesh.polygons.foreach_set('select', [True] * len(mesh.polygons))
    uvmap.foreach_set('select', [True] * len(uvmap))
    _log.output('repack_uv_act all polygons are selected')

    _log.output(f'repack_uv_act mode: {old_mode}')
    switch_to_mode('EDIT')
    _log.output('repack_uv_act average_islands_scale')
    bpy.ops.uv.average_islands_scale()
    _log.output('repack_uv_act pack_islands')
    bpy.ops.uv.pack_islands(margin=0.01)
    _log.output(f'repack_uv_act mode: {old_mode}')
    switch_to_mode(old_mode)
    _log.output('repack_uv_act finished')
    return ActionStatus(True, 'ok')


def bake_texture_from_frames_act(area: Area,
                                 selected_frames: List) -> ActionStatus:
    _log.output(f'bake_texture_from_frames_act: {selected_frames}')
    if not area:
        return ActionStatus(False, 'Improper context area')

    settings = get_gt_settings()
    geotracker = settings.get_current_geotracker_item()

    check_status = check_uv_exists(geotracker.geomobj)
    if not check_status.success:
        return check_status

    check_status = check_uv_overlapping(geotracker.geomobj)

    prepare_camera(area)
    built_texture = bake_texture(geotracker, selected_frames)
    revert_camera(area)

    if settings.pinmode:
        settings.reload_current_geotracker()
        GTLoader.update_viewport_shaders(wireframe=False, geomobj_matrix=True,
                                         pins_and_residuals=True)

    if built_texture is None:
        msg = 'Texture has not been created'
        _log.error(msg)
        return ActionStatus(False, msg)

    preview_material_with_texture(built_texture, geotracker.geomobj)

    if not check_status.success:
        return ActionStatus(False, f'Done but {check_status.error_message}')
    return ActionStatus(True, 'ok')


def transfer_tracking_to_camera_act() -> ActionStatus:
    check_status = common_checks(object_mode=True, is_calculating=True,
                                 reload_geotracker=True, geotracker=True,
                                 camera=True, geometry=True)
    if not check_status.success:
        return check_status

    geotracker = get_current_geotracker_item()

    geomobj = geotracker.geomobj
    camobj = geotracker.camobj
    geom_matrix = geomobj.matrix_world.copy()

    geom_animated_frames = get_object_keyframe_numbers(geomobj)
    cam_animated_frames = get_object_keyframe_numbers(camobj)
    if len(geom_animated_frames) == 0:
        msg = 'Geometry does not have any keyframes'
        _log.error(msg)
        return ActionStatus(False, msg)

    current_frame = reset_unsaved_animation_changes_in_frame()

    gt = GTLoader.kt_geotracker()

    all_animated_frames = list(set(geom_animated_frames).union(set(cam_animated_frames)))
    all_animated_frames.sort()
    _log.output(f'ALL FRAMES: {all_animated_frames}')
    all_matrices = {x:gt.model_mat(x) for x in all_animated_frames}
    _log.output(f'ALL: {all_matrices.keys()}')

    for frame in all_matrices:
        bpy_set_current_frame(frame)
        delete_locrot_keyframe(geomobj)
        geomobj.matrix_world = geom_matrix
        GTLoader.place_camera_relative_to_object(all_matrices[frame])
        update_depsgraph()
        create_animation_locrot_keyframe_force(camobj)

    bpy_set_current_frame(current_frame)
    geotracker.solve_for_camera = True

    _mark_object_keyframes(camobj)
    return ActionStatus(True, 'ok')


def transfer_tracking_to_geometry_act() -> ActionStatus:
    check_status = common_checks(object_mode=True, is_calculating=True,
                                 reload_geotracker=True, geotracker=True,
                                 camera=True, geometry=True)
    if not check_status.success:
        return check_status

    geotracker = get_current_geotracker_item()

    geomobj = geotracker.geomobj
    camobj = geotracker.camobj
    cam_matrix = camobj.matrix_world.copy()

    geom_animated_frames = get_object_keyframe_numbers(geomobj)
    cam_animated_frames = get_object_keyframe_numbers(camobj)
    if len(cam_animated_frames) == 0:
        msg = 'Camera does not have any keyframes'
        _log.error(msg)
        return ActionStatus(False, msg)

    current_frame = reset_unsaved_animation_changes_in_frame()

    gt = GTLoader.kt_geotracker()

    all_animated_frames = list(set(geom_animated_frames).union(set(cam_animated_frames)))
    all_animated_frames.sort()
    _log.output(f'ALL FRAMES: {all_animated_frames}')
    all_matrices = {x:gt.model_mat(x) for x in all_animated_frames}
    _log.output(f'ALL: {all_matrices.keys()}')

    for frame in all_matrices:
        bpy_set_current_frame(frame)
        delete_locrot_keyframe(camobj)
        camobj.matrix_world = cam_matrix
        GTLoader.place_object_relative_to_camera(all_matrices[frame])
        update_depsgraph()
        create_animation_locrot_keyframe_force(geomobj)

    bpy_set_current_frame(current_frame)
    geotracker.solve_for_camera = False

    _mark_object_keyframes(geomobj)
    return ActionStatus(True, 'ok')


def _mark_object_keyframes(obj: Object) -> None:
    gt = GTLoader.kt_geotracker()
    tracked_keyframes = [x for x in gt.track_frames()]
    _log.output(f'KEYFRAMES TO MARK AS TRACKED: {tracked_keyframes}')
    mark_selected_points_in_locrot(obj, tracked_keyframes, 'JITTER')
    keyframes = [x for x in gt.keyframes()]
    _log.output(f'KEYFRAMES TO MARK AS KEYFRAMES: {keyframes}')
    mark_selected_points_in_locrot(obj, keyframes, 'KEYFRAME')


def select_geotracker_objects_act(geotracker_num: int) -> ActionStatus:
    check_status = common_checks(object_mode=True, is_calculating=True,
                                 pinmode_out=True)
    if not check_status.success:
        return check_status

    settings = get_gt_settings()
    settings.fix_geotrackers()
    if not settings.change_current_geotracker_safe(geotracker_num):
        return ActionStatus(False, f'Cannot switch to Geotracker '
                                   f'{geotracker_num}')

    geotracker = get_current_geotracker_item()
    if not geotracker.geomobj and not geotracker.camobj:
        return ActionStatus(False, f'Geotracker {geotracker_num} '
                                   f'does not contain any objects')
    if geotracker.camera_mode():
        select_objects_only([geotracker.camobj, geotracker.geomobj])
    else:
        select_objects_only([geotracker.geomobj, geotracker.camobj])

    center_viewport(bpy.context.area)

    return ActionStatus(True, 'ok')


def render_with_background_act() -> ActionStatus:
    check_status = common_checks(object_mode=True, is_calculating=True,
                                 reload_geotracker=True, geotracker=True,
                                 camera=True, geometry=True)
    if not check_status.success:
        return check_status

    geotracker = get_current_geotracker_item()
    scene = bpy_scene()
    scene.use_nodes = True
    scene.render.film_transparent = True

    bg_img = get_background_image_object(geotracker.camobj)
    if not bg_img:
        return ActionStatus(False, 'Camera background is not initialized')
    img = bg_img.image
    if not img:
        return ActionStatus(False, 'Camera background is not initialized2')
    node_bg_image = create_nodes_for_rendering_with_background(scene)
    node_bg_image.image = img
    node_bg_image.frame_duration = scene.frame_end

    bpy.ops.render.view_show('INVOKE_DEFAULT')
    bpy_render_single_frame(scene)
    return ActionStatus(True, 'ok')


def revert_default_render_act() -> ActionStatus:
    check_status = common_checks(object_mode=True, is_calculating=True,
                                 reload_geotracker=True, geotracker=True,
                                 camera=True, geometry=True)
    if not check_status.success:
        return check_status

    geotracker = get_current_geotracker_item()
    scene = bpy_scene()
    scene.render.film_transparent = False

    bg_img = get_background_image_object(geotracker.camobj)
    if not bg_img:
        return ActionStatus(False, 'Camera background is not initialized')
    img = bg_img.image
    if not img:
        return ActionStatus(False, 'Camera background is not initialized2')
    if not revert_default_compositing(scene):
        scene.use_nodes = False
    bpy.ops.render.view_show('INVOKE_DEFAULT')
    bpy_render_single_frame(scene)
    return ActionStatus(True, 'ok')


_stored_data: Dict = {}


def store_data(name: str, mat: Any) -> None:
    global _stored_data
    _log.output(f'store_data {name}')
    _stored_data[name] = mat


def get_stored_data(name: str) -> Any:
    global _stored_data
    if name in _stored_data.keys():
        return _stored_data[name]
    _log.error(f'get_stored_data("{name}") is not found')
    return None


def store_camobj_state(operator: Operator, camobj: Object) -> None:
    store_data('camobj_matrix_basis', camobj.matrix_basis.copy())
    store_data('camobj_matrix_world', camobj.matrix_world.copy())
    store_data('camobj_scale', camobj.scale.copy())
    operator.cam_scale = camobj.scale


def store_geomobj_state(operator: Operator, geomobj: Object) -> None:
    store_data('geomobj_matrix_basis', geomobj.matrix_basis.copy())
    store_data('geomobj_matrix_world', geomobj.matrix_world.copy())
    store_data('geomobj_scale', geomobj.scale.copy())
    operator.geom_scale = geomobj.scale


def revert_object_states() -> bool:
    _log.output('revert_object_states')
    geotracker = get_current_geotracker_item()
    if not geotracker or not geotracker.geomobj or not geotracker.camobj:
        return False

    geotracker.geomobj.matrix_basis = get_stored_data('geomobj_matrix_basis').copy()
    geotracker.camobj.matrix_basis = get_stored_data('camobj_matrix_basis').copy()
    update_depsgraph()
    return True


def _scale_relative_to_point_matrix(origin_matrix: Matrix,
                                    scale: float) -> Matrix:
    scale_mat = Matrix.Scale(scale, 4)
    return origin_matrix @ scale_mat @ origin_matrix.inverted()


def _apply_geomobj_scale(geomobj: Object, operator: Operator) -> None:
    if operator.keep_geom_scale:
        geomobj.scale = operator.geom_scale
    else:
        geomobj.scale = (operator.geom_scale[0] * operator.value,
                         operator.geom_scale[1] * operator.value,
                         operator.geom_scale[2] * operator.value)


def _apply_camobj_scale(camobj: Object, operator: Operator) -> None:
    if operator.keep_cam_scale:
        camobj.scale = operator.cam_scale
    else:
        camobj.scale = (operator.cam_scale[0] * operator.value,
                        operator.cam_scale[1] * operator.value,
                        operator.cam_scale[2] * operator.value)


def _get_operator_origin_matrix(origin_point: str) -> Matrix:
    geotracker = get_current_geotracker_item()
    origin_matrix = Matrix.Identity(4)
    if origin_point == 'GEOMETRY':
        origin_matrix = LocRotWithoutScale(geotracker.geomobj.matrix_world)
    elif origin_point == 'CAMERA':
        origin_matrix = LocRotWithoutScale(geotracker.camobj.matrix_world)
    elif origin_point == '3D_CURSOR':
        origin_matrix = bpy_scene().cursor.matrix.copy()
    return origin_matrix


def scale_scene_tracking_preview_func(operator: Operator, context: Any) -> None:
    if not revert_object_states():
        return

    geotracker = get_current_geotracker_item()
    geomobj = geotracker.geomobj
    camobj = geotracker.camobj
    origin_matrix = _get_operator_origin_matrix(operator.origin_point)
    rescale_matrix = _scale_relative_to_point_matrix(origin_matrix,
                                                     operator.value)
    camobj.matrix_world = rescale_matrix @ camobj.matrix_world
    _apply_camobj_scale(camobj, operator)
    geomobj.matrix_world = rescale_matrix @ geomobj.matrix_world
    _apply_geomobj_scale(geomobj, operator)


def scale_scene_tracking_act(operator: Operator) -> ActionStatus:
    settings = get_gt_settings()
    geotracker = settings.get_current_geotracker_item()
    geomobj = geotracker.geomobj
    camobj = geotracker.camobj
    current_frame = bpy_current_frame()
    revert_object_states()

    geom_animated_frame_set = set(get_object_keyframe_numbers(geomobj))
    cam_animated_frame_set = set(get_object_keyframe_numbers(camobj))
    all_animated_frame_set = geom_animated_frame_set.union(
        cam_animated_frame_set)

    static_origin_matrix = _get_operator_origin_matrix(operator.origin_point)
    static_rescale_matrix = _scale_relative_to_point_matrix(
        static_origin_matrix, operator.value)
    rescale_matrix = static_rescale_matrix

    source_geom_matrices = {}
    source_cam_matrices = {}
    for frame in all_animated_frame_set:
        bpy_set_current_frame(frame)
        source_geom_matrices[frame] = geomobj.matrix_world.copy()
        source_cam_matrices[frame] = camobj.matrix_world.copy()

    if operator.mode == 'GEOMETRY':
        for frame in geom_animated_frame_set:
            bpy_set_current_frame(frame)
            rescale_matrix = _scale_relative_to_point_matrix(
                LocRotWithoutScale(source_cam_matrices[frame]), operator.value)

            geomobj.matrix_world = rescale_matrix @ source_geom_matrices[frame]
            _apply_geomobj_scale(geomobj, operator)
            update_depsgraph()
            create_animation_locrot_keyframe_force(geomobj)

        bpy_set_current_frame(current_frame)
        if len(geom_animated_frame_set) == 0:
            geomobj.matrix_world = \
                rescale_matrix @ get_stored_data('geomobj_matrix_world')

    elif operator.mode == 'CAMERA':
        for frame in cam_animated_frame_set:
            bpy_set_current_frame(frame)
            rescale_matrix = _scale_relative_to_point_matrix(
                LocRotWithoutScale(source_geom_matrices[frame]), operator.value)

            camobj.matrix_world = rescale_matrix @ source_cam_matrices[frame]
            _apply_camobj_scale(camobj, operator)
            update_depsgraph()
            create_animation_locrot_keyframe_force(camobj)

        bpy_set_current_frame(current_frame)
        if len(cam_animated_frame_set) == 0:
            camobj.matrix_world = \
                rescale_matrix @ get_stored_data('camobj_matrix_world')
    else:
        for frame in all_animated_frame_set:
            bpy_set_current_frame(frame)
            camobj.matrix_world = rescale_matrix @ source_cam_matrices[frame]
            geomobj.matrix_world = rescale_matrix @ source_geom_matrices[frame]
            _apply_camobj_scale(camobj, operator)
            _apply_geomobj_scale(geomobj, operator)
            update_depsgraph()
            if frame in cam_animated_frame_set:
                create_animation_locrot_keyframe_force(camobj)
            if frame in geom_animated_frame_set:
                create_animation_locrot_keyframe_force(geomobj)

        bpy_set_current_frame(current_frame)
        if len(cam_animated_frame_set) == 0:
            camobj.matrix_world = \
                rescale_matrix @ get_stored_data('camobj_matrix_world')

        if len(geom_animated_frame_set) == 0:
            geomobj.matrix_world = \
                rescale_matrix @ get_stored_data('geomobj_matrix_world')

    _apply_camobj_scale(camobj, operator)
    _apply_geomobj_scale(geomobj, operator)

    GTLoader.save_geotracker()
    if not settings.reload_current_geotracker():
        msg = 'Cannot reload GeoTracker data'
        _log.error(msg)
        return ActionStatus(False, msg)

    if settings.pinmode:
        GTLoader.update_viewport_shaders(wireframe=False, geomobj_matrix=True,
                                         pins_and_residuals=True)
    return ActionStatus(True, 'ok')


def scale_scene_trajectory_act(operator: Operator) -> ActionStatus:
    check_status = common_checks(object_mode=True, is_calculating=True,
                                 reload_geotracker=True, geotracker=True,
                                 camera=True, geometry=True)
    if not check_status.success:
        return check_status

    settings = get_gt_settings()
    geotracker = settings.get_current_geotracker_item()
    geomobj = geotracker.geomobj
    camobj = geotracker.camobj
    current_frame = bpy_current_frame()

    geom_animated_frames = get_object_keyframe_numbers(geomobj)
    cam_animated_frames = get_object_keyframe_numbers(camobj)

    origin_matrix = _get_operator_origin_matrix(operator.origin_point)
    rescale_matrix = _scale_relative_to_point_matrix(origin_matrix,
                                                     operator.value)

    cam_scale_matrix = ScaleMatrix(4, operator.cam_scale)
    cam_scale_matrix_inv = InvScaleMatrix(4, operator.cam_scale)
    _log.output(f'cam_scale_matrix_inv: {cam_scale_matrix_inv}')

    operator_scale_matrix = Matrix.Scale(operator.value, 4)
    operator_scale_matrix_inv = Matrix.Scale(1.0 / operator.value, 4)
    rescale_matrix = origin_matrix @ operator_scale_matrix @ origin_matrix.inverted()

    scene_frame_set = set(scene_frame_list())
    geom_animated_frame_set = set(get_object_keyframe_numbers(geomobj))
    cam_animated_frame_set = set(get_object_keyframe_numbers(camobj))
    all_animated_frame_set = scene_frame_set \
        .union(geom_animated_frame_set) \
        .union(cam_animated_frame_set)

    geom_matrices = {}
    cam_matrices = {}
    for frame in all_animated_frame_set:
        bpy_set_current_frame(frame)
        geom_matrices[frame] = geomobj.matrix_world.copy()
        cam_matrices[frame] = camobj.matrix_world.copy()

    model_matrices = [LocRotWithoutScale(cam_matrices[x].inverted() @ geom_matrices[x])
                      for x in all_animated_frame_set]

    revert_object_states()

    for frame in all_animated_frame_set:
        bpy_set_current_frame(frame)
        mat = rescale_matrix @ LocRotWithoutScale(cam_matrices[frame])
        # camobj.matrix_world = mat.copy()
        camobj.matrix_world = rescale_matrix @ camobj.matrix_world
        camobj.scale = operator.cam_scale
        _log.output(f'camera scale: {camobj.scale}')

        geomobj.matrix_world = LocRotWithoutScale(mat) @ model_matrices[frame]
        geomobj.scale = operator.geom_scale

        update_depsgraph()
        if frame in cam_animated_frames:
            create_animation_locrot_keyframe_force(camobj)
        if frame in geom_animated_frames:
            create_animation_locrot_keyframe_force(geomobj)
        # camobj.scale = operator.cam_scale

    bpy_set_current_frame(current_frame)

    GTLoader.save_geotracker()
    if not settings.reload_current_geotracker():
        msg = 'Cannot reload GeoTracker data'
        _log.error(msg)
        return ActionStatus(False, msg)

    if settings.pinmode:
        GTLoader.update_viewport_shaders(wireframe=False, geomobj_matrix=True,
                                         pins_and_residuals=True)
    return ActionStatus(True, 'ok')


def get_operator_reposition_matrix(operator: Operator):
    settings = get_gt_settings()
    geotracker = settings.get_current_geotracker_item()
    from_matrix = geotracker.geomobj.matrix_world \
        if operator.mode == 'GEOMETRY' else geotracker.camobj.matrix_world

    t, r, s = from_matrix.decompose()
    source_matrix = LocRotScale(t, r, (1, 1, 1))
    quat = Euler(operator.euler_rotation, 'XYZ').to_quaternion()
    target_matrix = LocRotScale(operator.location, quat, (1, 1, 1))
    return target_matrix @ source_matrix.inverted()


def move_scene_tracking_act(operator: Operator) -> ActionStatus:
    _log.output('move_scene_tracking_act call')
    settings = get_gt_settings()
    geotracker = settings.get_current_geotracker_item()
    geomobj = geotracker.geomobj
    camobj = geotracker.camobj
    current_frame = bpy_current_frame()
    revert_object_states()

    geom_animated_frame_set = set(get_object_keyframe_numbers(geomobj))
    cam_animated_frame_set = set(get_object_keyframe_numbers(camobj))

    transform_matrix = get_operator_reposition_matrix(operator)
    _log.output(f'transform_matrix:\n{transform_matrix}')

    for frame in geom_animated_frame_set:
        bpy_set_current_frame(frame)
        geomobj.matrix_world = transform_matrix @ geomobj.matrix_world
        update_depsgraph()
        create_animation_locrot_keyframe_force(geomobj)

    if len(geom_animated_frame_set) == 0:
        geomobj.matrix_world = transform_matrix @ geomobj.matrix_world

    for frame in cam_animated_frame_set:
        bpy_set_current_frame(frame)
        camobj.matrix_world = transform_matrix @ camobj.matrix_world
        update_depsgraph()
        create_animation_locrot_keyframe_force(camobj)

    if len(cam_animated_frame_set) == 0:
        camobj.matrix_world = transform_matrix @ camobj.matrix_world

    bpy_set_current_frame(current_frame)

    GTLoader.save_geotracker()
    if not settings.reload_current_geotracker():
        msg = 'Cannot reload GeoTracker data'
        _log.error(msg)
        return ActionStatus(False, msg)

    if settings.pinmode:
        GTLoader.update_viewport_shaders(wireframe=False, geomobj_matrix=True,
                                         pins_and_residuals=True)
    return ActionStatus(True, 'ok')


def bake_locrot_act(obj: Object) -> ActionStatus:
    def _remove_all_constraints(obj: Object):
        if len(obj.constraints) != 0:
            all_constraints = [x for x in obj.constraints]
            for x in all_constraints:
                obj.constraints.remove(x)

    _log.output('bake_locrot_act call')
    check_status = common_checks(object_mode=True, is_calculating=True)
    if not check_status.success:
        return check_status

    if not obj:
        return ActionStatus(False, 'Wrong object')

    if not is_mesh(None, obj) and not is_camera(None, obj):
        msg = 'Selected object is not Geometry or Camera'
        return ActionStatus(False, msg)

    if not obj.parent and len(obj.constraints) == 0:
        msg = 'Selected object has no parent'
        return ActionStatus(False, msg)

    obj_animated_frames = get_object_keyframe_numbers(obj)

    if len(obj_animated_frames) == 0:
        obj_animated_frames = [bpy_current_frame()]

    bake_locrot_to_world(obj, obj_animated_frames)
    _remove_all_constraints(obj)

    return ActionStatus(True, 'ok')


def unbreak_rotation_act() -> ActionStatus:
    geotracker = get_current_geotracker_item()
    obj = geotracker.animatable_object()

    action = get_action(obj)
    if action is None:
        msg = 'Selected object has no animation action'
        _log.error(msg)
        return ActionStatus(False, msg)

    frame_list = get_object_keyframe_numbers(obj, loc=False, rot=True)
    if len(frame_list) < 2:
        return ActionStatus(False, 'Not enough keys to apply Unbreak Rotation')

    euler_list = list()
    for frame in frame_list:
        x_rot = get_safe_evaluated_fcurve(obj, frame, 'rotation_euler', 0)
        y_rot = get_safe_evaluated_fcurve(obj, frame, 'rotation_euler', 1)
        z_rot = get_safe_evaluated_fcurve(obj, frame, 'rotation_euler', 2)
        euler_list.append((x_rot, y_rot, z_rot))

    x_rot_fcurve = get_safe_action_fcurve(action, 'rotation_euler', 0)
    y_rot_fcurve = get_safe_action_fcurve(action, 'rotation_euler', 1)
    z_rot_fcurve = get_safe_action_fcurve(action, 'rotation_euler', 2)

    euler_prev = euler_list[0]
    for frame, euler_current in zip(frame_list[1:], euler_list[1:]):
        rot = pkt_module().math.unbreak_rotation(euler_prev,
                                                 euler_current)
        insert_point_in_fcurve(x_rot_fcurve, frame, rot[0])
        insert_point_in_fcurve(y_rot_fcurve, frame, rot[1])
        insert_point_in_fcurve(z_rot_fcurve, frame, rot[2])
        euler_prev = rot

    update_depsgraph()

    return ActionStatus(True, 'ok')<|MERGE_RESOLUTION|>--- conflicted
+++ resolved
@@ -77,15 +77,10 @@
 from ...utils.coords import (LocRotScale,
                              LocRotWithoutScale,
                              ScaleMatrix,
-<<<<<<< HEAD
-                             InvScaleMatrix)
-=======
                              InvScaleMatrix,
-                             UniformScaleMatrix,
                              change_near_and_far_clip_planes)
 from .textures import bake_texture, preview_material_with_texture
 from ..interface.screen_mesages import clipping_changed_screen_message
->>>>>>> a3c7e3b4
 
 
 _log = KTLogger(__name__)
@@ -531,10 +526,6 @@
         return check_status
 
     GTLoader.center_geo()
-<<<<<<< HEAD
-    GTLoader.update_viewport_shaders(wireframe=True, geomobj_matrix=True,
-                                     pins_and_residuals=True)
-=======
 
     geotracker = get_current_geotracker_item()
     camobj = geotracker.camobj
@@ -551,8 +542,8 @@
         if near != camera_clip_start or far != camera_clip_end:
             clipping_changed_screen_message(near, far)
 
-    GTLoader.update_viewport_shaders()
->>>>>>> a3c7e3b4
+    GTLoader.update_viewport_shaders(wireframe=True, geomobj_matrix=True,
+                                     pins_and_residuals=True)
     GTLoader.viewport_area_redraw()
     return ActionStatus(True, 'ok')
 

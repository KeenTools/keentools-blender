# ##### BEGIN GPL LICENSE BLOCK #####
# KeenTools for blender is a blender addon for using KeenTools in Blender.
# Copyright (C) 2022 KeenTools

# This program is free software: you can redistribute it and/or modify
# it under the terms of the GNU General Public License as published by
# the Free Software Foundation, either version 3 of the License, or
# (at your option) any later version.

# This program is distributed in the hope that it will be useful,
# but WITHOUT ANY WARRANTY; without even the implied warranty of
# MERCHANTABILITY or FITNESS FOR A PARTICULAR PURPOSE.  See the
# GNU General Public License for more details.

# You should have received a copy of the GNU General Public License
# along with this program.  If not, see <https://www.gnu.org/licenses/>.
# ##### END GPL LICENSE BLOCK #####

import logging
from typing import Any, Callable, Optional, List, Tuple
import time

import bpy
from bpy.types import Area

from ...addon_config import get_operator
from ...geotracker_config import GTConfig, get_gt_settings
from ..gtloader import GTLoader
from ...utils.ui_redraw import force_ui_redraw
from ...utils.other import (hide_viewport_ui_elements_and_store_on_object,
                            unhide_viewport_ui_elements_from_object)
from ...utils.images import (np_image_to_grayscale,
                             np_array_from_background_image,
                             get_background_image_object,
                             check_bpy_image_size,
                             np_array_from_bpy_image,
                             set_background_image_by_movieclip)
from ...utils.coords import render_frame, update_depsgraph
from ...utils.manipulate import (switch_to_camera,
                                 exit_area_localview)
from ...utils.bpy_common import bpy_current_frame, bpy_set_current_frame
from ..gt_class_loader import GTClassLoader
from ...utils.timer import RepeatTimer


_logger: Any = logging.getLogger(__name__)


def _log_output(message: str) -> None:
    global _logger
    _logger.debug(message)


def _log_error(message: str) -> None:
    global _logger
    _logger.error(message)


def _log_info(message: str) -> None:
    global _logger
    _logger.info(message)


_logger: Any = logging.getLogger(__name__)


def _log_output(message: str) -> None:
    global _logger
    _logger.debug(message)


def _log_error(message: str) -> None:
    global _logger
    _logger.error(message)


def _log_info(message: str) -> None:
    global _logger
    _logger.info(message)


class PrecalcTimer:
    def __init__(self, area: Optional[Area]=None, runner: Optional[Any]=None):
        self._interval: float = 0.001
        self._target_frame: int = -1
        self._runner: Any = runner
        self._state: str = 'none'
        self._start_time: int = 0
        self._area: Area = area
        self._active_state_func: Callable = self.dummy_state

    def dummy_state(self) -> None:
        pass

    def set_runner(self, area: Area, runner: Optional[Any]=None) -> None:
        self._area = area
        self._runner = runner

    def get_area(self) -> Area:
        return self._area

    def _area_header(self, txt: str=None) -> None:
        area = self.get_area()
        area.header_text_set(txt)

    def finish_precalc_mode(self) -> None:
        self._state = 'over'
        settings = get_gt_settings()
        settings.precalc_mode = False
        geotracker = settings.get_current_geotracker_item()
        unhide_viewport_ui_elements_from_object(self.get_area(), geotracker.camobj)
        # self._area_header(None)
        area = self.get_area()
        exit_area_localview(area)
        force_ui_redraw('VIEW_3D')
        GTLoader.revert_default_screen_message()
        settings.user_interrupts = True

        _log_info('Precalc is over: {:.2f} sec.'.format(
                  time.time() - self._start_time))

    def common_checks(self) -> bool:
        settings = get_gt_settings()
        _log_output(f'Timer: state={self._state} target={self._target_frame} '
                    f'current={bpy_current_frame()}')
        if settings.user_interrupts:
            settings.precalc_mode = False
        if not settings.precalc_mode:
            self._runner.cancel()
            self.finish_precalc_mode()
            geotracker = settings.get_current_geotracker_item()
            geotracker.reload_precalc()
            return False
        return True

    def timeline_state(self) -> Optional[float]:
        if self._target_frame >= 0:
            if bpy_current_frame() == self._target_frame:
                self._target_frame = -1
                self._state = 'runner'
                self._active_state_func = self.runner_state
                return self._interval
            bpy_set_current_frame(self._target_frame)
            return self._interval
        else:
            _log_output(f'FRAME PROBLEM {self._target_frame}')
        return self._interval

    def runner_state(self) -> Optional[float]:
        settings = get_gt_settings()

        _log_output('runner_state call')
        if self._runner.is_finished():
            self.finish_precalc_mode()
            geotracker = settings.get_current_geotracker_item()
            geotracker.reload_precalc()
            return None

        progress, message = self._runner.current_progress()
<<<<<<< HEAD
        _log_output(f'{progress} {message}')
=======
        _log_output(f'runner_state: {progress} {message}')
>>>>>>> 7726293f
        GTLoader.message_to_screen(
            [{'text': 'Precalc calculating... Please wait', 'y': 60,
              'color': (1.0, 0.0, 0.0, 0.7)},
             {'text': message, 'y': 30,
              'color': (1.0, 1.0, 1.0, 0.7)}])
        next_frame = self._runner.is_loading_frame_requested()
        if next_frame is None:
            return self._interval
        settings.user_percent = progress * 100
        current_frame = bpy_current_frame()
        if current_frame != next_frame:
            _log_output(f'NEXT FRAME IS NOT REACHED: {next_frame} current={current_frame}')
            self._target_frame = next_frame
            self._state = 'timeline'
            self._active_state_func = self.timeline_state
            return self._interval
        geotracker = settings.get_current_geotracker_item()

        np_img = np_array_from_background_image(geotracker.camobj)
        if np_img is None:
            # For testing purpose only
            _log_output('no np_img. possible in bpy.app.background mode')
            bg_img = get_background_image_object(geotracker.camobj)

            im_user = bg_img.image_user
            update_depsgraph()
            _log_output(bg_img.image.filepath)
            path = bg_img.image.filepath_from_user(image_user=im_user)
            _log_output(f'user_path: {current_frame} {path}')
            img = bpy.data.images.load(path)

            if not check_bpy_image_size(img):
                _log_output('cannot load image')
                return None

            np_img = np_array_from_bpy_image(img)
            bpy.data.images.remove(img)

        grayscale = np_image_to_grayscale(np_img)
        self._runner.fulfill_loading_request(grayscale)
        return self._interval

    def timer_func(self) -> Optional[float]:
        _log_output('timer_func')
        if not self.common_checks():
            _log_output('timer_func common_checks problem')
            return None
        return self._active_state_func()

    def start(self) -> bool:
        settings = get_gt_settings()
        settings.precalc_mode = True
        self._state = 'runner'
        self._active_state_func = self.runner_state
        self._start_time = time.time()
        # self._area_header('Precalc is calculating... Please wait')
        GTLoader.message_to_screen(
            [{'text':'Precalc is calculating... Please wait',
              'color': (1.0, 0., 0., 0.7)}])

        _func = self.timer_func
        if not bpy.app.background:
            op = get_operator(GTConfig.gt_interrupt_modal_idname)
            op('INVOKE_DEFAULT')
            bpy.app.timers.register(_func, first_interval=self._interval)
            res = bpy.app.timers.is_registered(_func)
            _log_output(f'timer registered: {res}')
        else:
            timer = RepeatTimer(self._interval, _func)
            timer.start()
            res = True
        return res


def precalc_with_runner_act(context: Any) -> Tuple[bool, str]:
    _log_output('precalc_with_runner_act start')
    settings = get_gt_settings()
    geotracker = settings.get_current_geotracker_item()

    if not geotracker:
        msg = 'No GeoTracker structure'
        _log_error(msg)
        return False, msg
    if not geotracker.camobj:
        msg = 'No camera object in GeoTracker'
        _log_error(msg)
        return False, msg
    if not geotracker.movie_clip:
        msg = 'No image sequence in GeoTracker'
        _log_error(msg)
        return False, msg
    if geotracker.precalc_path == '':
        msg = 'Precalc path is not specified'
        _log_error(msg)
        return False, msg
    if settings.calculation_mode():
        msg = 'Other calculation is performing'
        _log_error(msg)
        return False, msg

    vp = GTLoader.viewport()
    vp.texter().register_handler(context)

    _log_output(f'precalc_path: {geotracker.precalc_path}')

    rw, rh = render_frame()
    area = context.area
    runner = GTClassLoader.PrecalcRunner_class()(
        geotracker.precalc_path, rw, rh,
        geotracker.precalc_start, geotracker.precalc_end,
        GTClassLoader.GeoTracker_class().license_manager(), True)

    switch_to_camera(area, geotracker.camobj, geotracker.animatable_object())
    hide_viewport_ui_elements_and_store_on_object(area, geotracker.camobj)
    set_background_image_by_movieclip(geotracker.camobj, geotracker.movie_clip)
    geotracker.reload_background_image()

    pt = PrecalcTimer(area, runner)
    if pt.start():
        _log_output('Precalc started')
    else:
        return False, 'Cannot start precalc timer'
    return True, 'ok'<|MERGE_RESOLUTION|>--- conflicted
+++ resolved
@@ -61,24 +61,6 @@
     _logger.info(message)
 
 
-_logger: Any = logging.getLogger(__name__)
-
-
-def _log_output(message: str) -> None:
-    global _logger
-    _logger.debug(message)
-
-
-def _log_error(message: str) -> None:
-    global _logger
-    _logger.error(message)
-
-
-def _log_info(message: str) -> None:
-    global _logger
-    _logger.info(message)
-
-
 class PrecalcTimer:
     def __init__(self, area: Optional[Area]=None, runner: Optional[Any]=None):
         self._interval: float = 0.001
@@ -157,11 +139,7 @@
             return None
 
         progress, message = self._runner.current_progress()
-<<<<<<< HEAD
-        _log_output(f'{progress} {message}')
-=======
         _log_output(f'runner_state: {progress} {message}')
->>>>>>> 7726293f
         GTLoader.message_to_screen(
             [{'text': 'Precalc calculating... Please wait', 'y': 60,
               'color': (1.0, 0.0, 0.0, 0.7)},

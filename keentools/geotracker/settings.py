--- conflicted
+++ resolved
@@ -276,7 +276,6 @@
             GTLoader.viewport_area_redraw()
 
 
-<<<<<<< HEAD
 def update_solve_for_camera(geotracker, context: Any) -> None:
     settings = get_gt_settings()
     if not settings.pinmode:
@@ -289,7 +288,8 @@
     if not second_obj:
         return
     second_obj.select_set(state=False)
-=======
+
+
 def update_smoothing(geotracker, context: Any) -> None:
     settings = get_gt_settings()
     if settings.ui_write_mode:
@@ -300,7 +300,6 @@
     gt.set_smoothing_rotations_coeff(geotracker.smoothing_rotations_coeff)
     gt.set_smoothing_xy_translations_coeff(geotracker.smoothing_xy_translations_coeff)
     GTLoader.save_geotracker()
->>>>>>> 2875744f
 
 
 class FrameListItem(bpy.types.PropertyGroup):

--- conflicted
+++ resolved
@@ -284,12 +284,258 @@
         row.prop(geotracker, 'precalcless', text='Use precalc', toggle=1,
                  invert_checkbox=True)
 
-<<<<<<< HEAD
-        if settings.is_calculating('PRECALC'):
+
+class GT_PT_AnalyzePanel(AllVisible):
+    bl_idname = GTConfig.gt_analyze_panel_idname
+    bl_label = 'Analyze input'
+
+    @classmethod
+    def poll(cls, context: Any) -> bool:
+        return False
+
+        if not geotracker_enabled():
+            return False
+        settings = get_gt_settings()
+        geotracker = settings.get_current_geotracker_item(safe=True)
+        if not geotracker:
+            return False
+        return not geotracker.precalcless
+
+    def draw_header_preset(self, context: Any) -> None:
+        layout = self.layout
+        row = layout.row()
+        row.active = False
+        row.operator(
+            GTConfig.gt_help_analyze_idname,
+            text='', icon='QUESTION')
+
+    def draw(self, context: Any) -> None:
+        settings = get_gt_settings()
+        geotracker = settings.get_current_geotracker_item(safe=True)
+        if not geotracker:
+            return
+
+        layout = self.layout
+        block = layout.column(align=True)
+        block.operator(GTConfig.gt_choose_precalc_file_idname,
+                       text='Set precalc file')
+        if geotracker.precalc_path != '':
+            box = block.box()
+            col = box.column()
+            col.scale_y = Config.text_scale_y
+            col.label(text=geotracker.precalc_path)
+
+            if geotracker.precalc_message != '':
+                arr = re.split('\r\n|\n', geotracker.precalc_message)
+                for txt in arr:
+                    col.label(text=txt)
+
+        if geotracker.precalc_path != '':
+            if settings.is_calculating('PRECALC'):
+                _draw_calculating_indicator(layout)
+            else:
+                col = layout.column(align=True)
+                icon = 'ERROR' if not geotracker.movie_clip or \
+                       geotracker.movie_clip.source == 'MOVIE' else 'NONE'
+
+                col.operator(GTConfig.gt_create_precalc_idname,
+                             text='Create precalc', icon=icon)
+
+                row = layout.row()
+                row.prop(geotracker, 'precalc_start')
+                row.prop(geotracker, 'precalc_end')
+
+
+class GT_PT_CameraPanel(AllVisible):
+    bl_idname = GTConfig.gt_camera_panel_idname
+    bl_label = 'Camera'
+    bl_options = {'DEFAULT_CLOSED'}
+
+    def draw_header_preset(self, context: Any) -> None:
+        layout = self.layout
+        row = layout.row()
+        row.active = False
+        row.operator(
+            GTConfig.gt_help_camera_idname,
+            text='', icon='QUESTION')
+
+    def draw(self, context: Any) -> None:
+        settings = get_gt_settings()
+        geotracker = settings.get_current_geotracker_item(safe=True)
+        if not geotracker:
+            return
+
+        if not geotracker.camobj:
+            return
+
+        layout = self.layout
+        cam_data = geotracker.camobj.data
+
+        col = layout.column()
+        col.prop(geotracker, 'lens_mode')
+
+        row = col.row()
+        # row.enabled = geotracker.focal_length_mode != 'CAMERA_FOCAL_LENGTH'
+        row.prop(geotracker, 'focal_length_estimation')
+
+        if geotracker.lens_mode == 'ZOOM':
+            row = col.row()
+            # row.enabled = geotracker.focal_length_mode == 'ZOOM_FOCAL_LENGTH'
+            row.prop(geotracker, 'track_focal_length')
+
+        row = col.row(align=True)
+        row.prop(cam_data, 'lens')
+
+        row.operator(GTConfig.gt_remove_focal_keyframe_idname,
+                     text='', icon='KEY_DEHLT')
+        row.operator(GTConfig.gt_remove_focal_keyframes_idname,
+                     text='', icon='CANCEL')
+
+        col = layout.column(align=True)
+        col.label(text='Sensor size (in mm)')
+        row = col.row(align=True)
+        row.prop(cam_data, 'sensor_width', text='W')
+        row.prop(cam_data, 'sensor_height', text='H')
+
+        col = layout.column()
+        # col.prop(geotracker, 'focal_length_mode', text='Mode')
+        col.label(text=f'Mode: {geotracker.focal_length_mode}')
+
+
+class GT_PT_TrackingPanel(AllVisible):
+    bl_idname = GTConfig.gt_tracking_panel_idname
+    bl_label = 'Tracking'
+
+    def draw_header_preset(self, context: Any) -> None:
+        layout = self.layout
+        row = layout.row()
+        row.active = False
+        row.operator(
+            GTConfig.gt_help_tracking_idname,
+            text='', icon='QUESTION')
+
+    def draw(self, context: Any) -> None:
+        settings = get_gt_settings()
+        geotracker = settings.get_current_geotracker_item(safe=True)
+        if not geotracker:
+            return
+
+        layout = self.layout
+
+        row = layout.row()
+        row.scale_y = 2.0
+        if settings.pinmode:
+            row.operator(GTConfig.gt_exit_pinmode_idname,
+                         icon='LOOP_BACK',
+                         depress=settings.pinmode)
+            if not GTLoader.viewport().is_working():
+                _start_pinmode_escaper(context)
+        else:
+            op = row.operator(GTConfig.gt_pinmode_idname,
+                              text='Start Pinmode', icon='HIDE_OFF',
+                              depress=settings.pinmode)
+            op.geotracker_num = -1
+
+        col = layout.column(align=True)
+        if not settings.pinmode:
+            col.label(text='Tracked object:')
+        row = col.row(align=True)
+        row.prop(geotracker, 'solve_for_camera',
+                 text='Geometry', icon='MESH_ICOSPHERE',
+                 toggle=1, invert_checkbox=True)
+        row.prop(geotracker, 'solve_for_camera',
+                 text='Camera', icon='CAMERA_DATA',
+                 toggle=1)
+
+        # box = layout.box()
+        # row = box.row(align=True)
+        # row.operator(GTConfig.gt_prev_keyframe_idname, text=' ',
+        #              icon='PREV_KEYFRAME')
+        # row.operator(GTConfig.gt_next_keyframe_idname, text=' ',
+        #              icon='NEXT_KEYFRAME')
+        # row.operator(GTConfig.gt_add_keyframe_idname, text=' ',
+        #              icon='KEY_HLT')
+        # row.operator(GTConfig.gt_remove_keyframe_idname, text=' ',
+        #              icon='KEY_DEHLT')
+
+        box = layout.box()
+        col = box.column(align=True)
+        # col = box.column()
+        # row = col.row()
+        # row.enabled = geotracker.focal_length_mode == 'ZOOM_FOCAL_LENGTH'
+        # row.prop(geotracker, 'track_focal_length')
+
+        row = col.row(align=True)
+        row.operator(GTConfig.gt_track_prev_idname, text=' ',
+                     icon='TRACKING_BACKWARDS_SINGLE')
+        row.operator(GTConfig.gt_track_to_start_idname, text=' ',
+                     icon='TRACKING_BACKWARDS')
+        row.operator(GTConfig.gt_track_to_end_idname, text=' ',
+                     icon='TRACKING_FORWARDS')
+        row.operator(GTConfig.gt_track_next_idname, text=' ',
+                     icon='TRACKING_FORWARDS_SINGLE')
+
+        col.separator(factor=0.8)
+
+        row = col.row()
+        row.scale_y = Config.btn_scale_y
+        row.operator(GTConfig.gt_refine_idname)
+        row.operator(GTConfig.gt_refine_all_idname)
+
+        col.separator(factor=0.8)
+
+        row = col.row(align=True)
+        part = row.split(factor=0.5, align=True)
+        row = part.split(factor=0.5, align=True)
+        row.operator(GTConfig.gt_clear_tracking_backward_idname,
+                     icon='TRACKING_CLEAR_BACKWARDS', text='')
+        row.operator(GTConfig.gt_clear_tracking_between_idname, text='| Xk |')
+        part = part.row(align=True)
+        row = part.split(factor=0.5, align=True)
+        row.operator(GTConfig.gt_clear_tracking_forward_idname,
+                     icon='TRACKING_CLEAR_FORWARDS', text='')
+        row.operator(GTConfig.gt_clear_all_tracking_idname, text='X')
+
+        if settings.is_calculating('TRACKING') or settings.is_calculating('REFINE'):
             _draw_calculating_indicator(layout)
-        elif not geotracker.precalcless:
-            col.operator(GTConfig.gt_analyze_call_idname)
-=======
+
+        box = layout # .box()
+        col = box.column(align=True)
+        row = col.row(align=True)
+        row.operator(GTConfig.gt_remove_pins_idname, icon='X')
+        col2 = row.column()
+        col2.operator(GTConfig.gt_toggle_pins_idname, icon='UNPINNED')
+
+        col.separator(factor=0.8)
+
+        row = col.row(align=True)
+        row.operator(GTConfig.gt_center_geo_idname)
+        col2 = row.column()
+        col2.active = False
+        col2.operator(GTConfig.gt_magic_keyframe_idname)
+
+        # box = layout.box()
+        # box.prop(geotracker, 'spring_pins_back')
+        #
+        # col = box.column()
+        # col.active = False
+        # op = col.operator(GTConfig.gt_actor_idname,
+        #                   text='stabilize view')
+        # op.action = 'stabilize_view'
+
+
+class GT_PT_MasksPanel(AllVisible):
+    bl_idname = GTConfig.gt_masks_panel_idname
+    bl_label = 'Masks'
+    bl_options = {'DEFAULT_CLOSED'}
+
+    def draw(self, context: Any) -> None:
+        settings = get_gt_settings()
+        geotracker = settings.get_current_geotracker_item(safe=True)
+        if not geotracker:
+            return
+
+        layout = self.layout
         if geotracker.geomobj:
             row = layout.row(align=True)
             row.prop_search(geotracker, 'mask_3d',
@@ -314,273 +560,6 @@
                 col = layout.column(align=True)
                 col.scale_y = Config.text_scale_y
                 col.label(text=txt)
->>>>>>> c8366048
-
-
-class GT_PT_AnalyzePanel(AllVisible):
-    bl_idname = GTConfig.gt_analyze_panel_idname
-    bl_label = 'Analyze input'
-
-    @classmethod
-    def poll(cls, context: Any) -> bool:
-        return False
-
-        if not geotracker_enabled():
-            return False
-        settings = get_gt_settings()
-        geotracker = settings.get_current_geotracker_item(safe=True)
-        if not geotracker:
-            return False
-        return not geotracker.precalcless
-
-    def draw_header_preset(self, context: Any) -> None:
-        layout = self.layout
-        row = layout.row()
-        row.active = False
-        row.operator(
-            GTConfig.gt_help_analyze_idname,
-            text='', icon='QUESTION')
-
-    def draw(self, context: Any) -> None:
-        settings = get_gt_settings()
-        geotracker = settings.get_current_geotracker_item(safe=True)
-        if not geotracker:
-            return
-
-        layout = self.layout
-        block = layout.column(align=True)
-        block.operator(GTConfig.gt_choose_precalc_file_idname,
-                       text='Set precalc file')
-        if geotracker.precalc_path != '':
-            box = block.box()
-            col = box.column()
-            col.scale_y = Config.text_scale_y
-            col.label(text=geotracker.precalc_path)
-
-            if geotracker.precalc_message != '':
-                arr = re.split('\r\n|\n', geotracker.precalc_message)
-                for txt in arr:
-                    col.label(text=txt)
-
-        if geotracker.precalc_path != '':
-            if settings.is_calculating('PRECALC'):
-                _draw_calculating_indicator(layout)
-            else:
-                col = layout.column(align=True)
-                icon = 'ERROR' if not geotracker.movie_clip or \
-                       geotracker.movie_clip.source == 'MOVIE' else 'NONE'
-
-                col.operator(GTConfig.gt_create_precalc_idname,
-                             text='Create precalc', icon=icon)
-
-                row = layout.row()
-                row.prop(geotracker, 'precalc_start')
-                row.prop(geotracker, 'precalc_end')
-
-
-class GT_PT_CameraPanel(AllVisible):
-    bl_idname = GTConfig.gt_camera_panel_idname
-    bl_label = 'Camera'
-    bl_options = {'DEFAULT_CLOSED'}
-
-    def draw_header_preset(self, context: Any) -> None:
-        layout = self.layout
-        row = layout.row()
-        row.active = False
-        row.operator(
-            GTConfig.gt_help_camera_idname,
-            text='', icon='QUESTION')
-
-    def draw(self, context: Any) -> None:
-        settings = get_gt_settings()
-        geotracker = settings.get_current_geotracker_item(safe=True)
-        if not geotracker:
-            return
-
-        if not geotracker.camobj:
-            return
-
-        layout = self.layout
-        cam_data = geotracker.camobj.data
-
-        col = layout.column()
-        col.prop(geotracker, 'lens_mode')
-
-        row = col.row()
-        # row.enabled = geotracker.focal_length_mode != 'CAMERA_FOCAL_LENGTH'
-        row.prop(geotracker, 'focal_length_estimation')
-
-        if geotracker.lens_mode == 'ZOOM':
-            row = col.row()
-            # row.enabled = geotracker.focal_length_mode == 'ZOOM_FOCAL_LENGTH'
-            row.prop(geotracker, 'track_focal_length')
-
-        row = col.row(align=True)
-        row.prop(cam_data, 'lens')
-
-        row.operator(GTConfig.gt_remove_focal_keyframe_idname,
-                     text='', icon='KEY_DEHLT')
-        row.operator(GTConfig.gt_remove_focal_keyframes_idname,
-                     text='', icon='CANCEL')
-
-        col = layout.column(align=True)
-        col.label(text='Sensor size (in mm)')
-        row = col.row(align=True)
-        row.prop(cam_data, 'sensor_width', text='W')
-        row.prop(cam_data, 'sensor_height', text='H')
-
-        col = layout.column()
-        # col.prop(geotracker, 'focal_length_mode', text='Mode')
-        col.label(text=f'Mode: {geotracker.focal_length_mode}')
-
-
-class GT_PT_TrackingPanel(AllVisible):
-    bl_idname = GTConfig.gt_tracking_panel_idname
-    bl_label = 'Tracking'
-
-    def draw_header_preset(self, context: Any) -> None:
-        layout = self.layout
-        row = layout.row()
-        row.active = False
-        row.operator(
-            GTConfig.gt_help_tracking_idname,
-            text='', icon='QUESTION')
-
-    def draw(self, context: Any) -> None:
-        settings = get_gt_settings()
-        geotracker = settings.get_current_geotracker_item(safe=True)
-        if not geotracker:
-            return
-
-        layout = self.layout
-
-        row = layout.row()
-        row.scale_y = 2.0
-        if settings.pinmode:
-            row.operator(GTConfig.gt_exit_pinmode_idname,
-                         icon='LOOP_BACK',
-                         depress=settings.pinmode)
-            if not GTLoader.viewport().is_working():
-                _start_pinmode_escaper(context)
-        else:
-            op = row.operator(GTConfig.gt_pinmode_idname,
-                              text='Start Pinmode', icon='HIDE_OFF',
-                              depress=settings.pinmode)
-            op.geotracker_num = -1
-
-        col = layout.column(align=True)
-        if not settings.pinmode:
-            col.label(text='Tracked object:')
-        row = col.row(align=True)
-        row.prop(geotracker, 'solve_for_camera',
-                 text='Geometry', icon='MESH_ICOSPHERE',
-                 toggle=1, invert_checkbox=True)
-        row.prop(geotracker, 'solve_for_camera',
-                 text='Camera', icon='CAMERA_DATA',
-                 toggle=1)
-
-        # box = layout.box()
-        # row = box.row(align=True)
-        # row.operator(GTConfig.gt_prev_keyframe_idname, text=' ',
-        #              icon='PREV_KEYFRAME')
-        # row.operator(GTConfig.gt_next_keyframe_idname, text=' ',
-        #              icon='NEXT_KEYFRAME')
-        # row.operator(GTConfig.gt_add_keyframe_idname, text=' ',
-        #              icon='KEY_HLT')
-        # row.operator(GTConfig.gt_remove_keyframe_idname, text=' ',
-        #              icon='KEY_DEHLT')
-
-        box = layout.box()
-        col = box.column(align=True)
-        # col = box.column()
-        # row = col.row()
-        # row.enabled = geotracker.focal_length_mode == 'ZOOM_FOCAL_LENGTH'
-        # row.prop(geotracker, 'track_focal_length')
-
-        row = col.row(align=True)
-        row.operator(GTConfig.gt_track_prev_idname, text=' ',
-                     icon='TRACKING_BACKWARDS_SINGLE')
-        row.operator(GTConfig.gt_track_to_start_idname, text=' ',
-                     icon='TRACKING_BACKWARDS')
-        row.operator(GTConfig.gt_track_to_end_idname, text=' ',
-                     icon='TRACKING_FORWARDS')
-        row.operator(GTConfig.gt_track_next_idname, text=' ',
-                     icon='TRACKING_FORWARDS_SINGLE')
-
-        col.separator(factor=0.8)
-
-        row = col.row()
-        row.scale_y = Config.btn_scale_y
-        row.operator(GTConfig.gt_refine_idname)
-        row.operator(GTConfig.gt_refine_all_idname)
-
-        col.separator(factor=0.8)
-
-        row = col.row(align=True)
-        part = row.split(factor=0.5, align=True)
-        row = part.split(factor=0.5, align=True)
-        row.operator(GTConfig.gt_clear_tracking_backward_idname,
-                     icon='TRACKING_CLEAR_BACKWARDS', text='')
-        row.operator(GTConfig.gt_clear_tracking_between_idname, text='| Xk |')
-        part = part.row(align=True)
-        row = part.split(factor=0.5, align=True)
-        row.operator(GTConfig.gt_clear_tracking_forward_idname,
-                     icon='TRACKING_CLEAR_FORWARDS', text='')
-        row.operator(GTConfig.gt_clear_all_tracking_idname, text='X')
-
-        if settings.is_calculating('TRACKING') or settings.is_calculating('REFINE'):
-            _draw_calculating_indicator(layout)
-
-        box = layout # .box()
-        col = box.column(align=True)
-        row = col.row(align=True)
-        row.operator(GTConfig.gt_remove_pins_idname, icon='X')
-        col2 = row.column()
-        col2.operator(GTConfig.gt_toggle_pins_idname, icon='UNPINNED')
-
-        col.separator(factor=0.8)
-
-        row = col.row(align=True)
-        row.operator(GTConfig.gt_center_geo_idname)
-        col2 = row.column()
-        col2.active = False
-        col2.operator(GTConfig.gt_magic_keyframe_idname)
-
-        # box = layout.box()
-        # box.prop(geotracker, 'spring_pins_back')
-        #
-        # col = box.column()
-        # col.active = False
-        # op = col.operator(GTConfig.gt_actor_idname,
-        #                   text='stabilize view')
-        # op.action = 'stabilize_view'
-
-
-class GT_PT_MasksPanel(AllVisible):
-    bl_idname = GTConfig.gt_masks_panel_idname
-    bl_label = 'Masks'
-    bl_options = {'DEFAULT_CLOSED'}
-
-    def draw(self, context: Any) -> None:
-        settings = get_gt_settings()
-        geotracker = settings.get_current_geotracker_item(safe=True)
-        if not geotracker:
-            return
-
-        layout = self.layout
-        if geotracker.geomobj:
-            row = layout.row(align=True)
-            row.prop_search(geotracker, 'mask_3d',
-                            geotracker.geomobj, 'vertex_groups')
-            row.prop(geotracker, 'mask_3d_inverted',
-                     text='', icon='ARROW_LEFTRIGHT')
-
-        if not GTConfig.hide_2d_mask:
-            row = layout.row(align=True)
-            row.prop_search(geotracker, 'mask_2d',
-                            bpy.data, 'images')
-            row.prop(geotracker, 'mask_2d_inverted',
-                     text='', icon='ARROW_LEFTRIGHT')
 
 
 class GT_PT_AppearanceSettingsPanel(AllVisible):

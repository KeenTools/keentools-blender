--- conflicted
+++ resolved
@@ -154,14 +154,8 @@
 
 
 def frame_change_post_handler(scene) -> None:
-<<<<<<< HEAD
-    _log.output(_log.color('green', f'CURRENT FRAME UPDATED: {scene.name} '
-                                    f'{scene.frame_current}'))
-
-=======
     _log.output(_log.color('green', f'frame_change_post_handler: '
                                     f'{scene.name} {scene.frame_current}'))
->>>>>>> 9b77d7f6
     settings = get_gt_settings()
     if settings.calculating_mode == 'ESTIMATE_FL':
         return

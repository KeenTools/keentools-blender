--- conflicted
+++ resolved
@@ -20,11 +20,7 @@
 from typing import Any, Tuple, List, Dict, Optional
 
 from ..utils.kt_logging import KTLogger
-<<<<<<< HEAD
-from ..geotracker_config import get_current_geotracker_item, get_gt_settings
-=======
 from ..geotracker_config import get_gt_settings, get_current_geotracker_item
->>>>>>> 2875744f
 from ..utils.coords import (focal_mm_to_px,
                             focal_px_to_mm,
                             camera_sensor_width,

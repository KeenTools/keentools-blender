# ##### BEGIN GPL LICENSE BLOCK #####
# KeenTools for blender is a blender addon for using KeenTools in Blender.
# Copyright (C) 2022 KeenTools

# This program is free software: you can redistribute it and/or modify
# it under the terms of the GNU General Public License as published by
# the Free Software Foundation, either version 3 of the License, or
# (at your option) any later version.

# This program is distributed in the hope that it will be useful,
# but WITHOUT ANY WARRANTY; without even the implied warranty of
# MERCHANTABILITY or FITNESS FOR A PARTICULAR PURPOSE.  See the
# GNU General Public License for more details.

# You should have received a copy of the GNU General Public License
# along with this program.  If not, see <https://www.gnu.org/licenses/>.
# ##### END GPL LICENSE BLOCK #####

import numpy as np
from typing import Any, Tuple, List, Dict, Optional
from math import frexp

from ..addon_config import Config
from ..utils.kt_logging import KTLogger
from ..geotracker_config import get_gt_settings, get_current_geotracker_item
from ..utils.coords import (focal_mm_to_px,
                            focal_px_to_mm,
                            camera_sensor_width,
                            calc_bpy_camera_mat_relative_to_model,
                            calc_bpy_model_mat_relative_to_camera,
                            camera_projection)
from ..utils.animation import (get_safe_evaluated_fcurve,
                               create_locrot_keyframe,
                               get_object_keyframe_numbers,
                               delete_animation_between_frames,
                               insert_keyframe_in_fcurve,
                               remove_fcurve_from_object)
from ..utils.bpy_common import (bpy_current_frame,
                                bpy_set_current_frame,
                                bpy_render_frame,
                                bpy_start_frame,
                                bpy_end_frame,
                                get_traceback)
from ..blender_independent_packages.pykeentools_loader import module as pkt_module
from ..geotracker.gtloader import GTLoader
from ..utils.images import (np_array_from_background_image,
                            np_threshold_image,
                            np_threshold_image_with_channels,
                            np_array_from_bpy_image)
from ..utils.ui_redraw import total_redraw_ui
<<<<<<< HEAD
from ..utils.mesh_builder import build_geo, build_geo_from_basis
from ..utils.materials import find_bpy_image_by_name
=======
from ..utils.mesh_builder import build_geo
>>>>>>> ccc836a6


_log = KTLogger(__name__)


class GTCameraInput(pkt_module().TrackerCameraInputI):
    def projection(self, frame: int) -> Any:
        geotracker = get_current_geotracker_item()
        if not geotracker or not geotracker.camobj:
            _log.output('projection error: no geotracker or camera')
            return np.eye(4)
        return camera_projection(geotracker.camobj, frame)

    def view(self, keyframe: int) -> Any:
        return np.eye(4)

    def image_size(self) -> Tuple[int, int]:
        return bpy_render_frame()


class GTGeoInput(pkt_module().GeoInputI):
    _previous_val: int = 0
    _hash_counter: int = 0

    @classmethod
    def increment_hash(cls) -> None:
        cls._hash_counter += 1
        if cls._hash_counter > 1000:
            cls._hash_counter = 0

    @classmethod
    def get_hash_counter(cls) -> int:
        return cls._hash_counter

    @classmethod
    def _set_previous_val(cls, val) -> None:
        cls._previous_val = val

    def _rounded(self, val: float) -> int:
        p = frexp(val)
        return int(round(p[0] * 10000, 0) + 3 * p[1])

    def geo_hash(self) -> Any:
        _log.output(_log.color('magenta', 'get geo_hash'))
        settings = get_gt_settings()

        if settings.is_calculating() and self._previous_val != 0:
            return pkt_module().Hash(self._previous_val)

        geotracker = settings.get_current_geotracker_item()
        if geotracker and geotracker.geomobj:
            vert_count = len(geotracker.geomobj.data.vertices)
            empirical_const = 3
            poly_count = len(geotracker.geomobj.data.polygons) * empirical_const
            scale = geotracker.geomobj.matrix_world.to_scale()
            scale_val = self._rounded(29 * scale[0]) + \
                        self._rounded(31 * scale[1]) + \
                        self._rounded(37 * scale[2])
        else:
            vert_count = 0
            poly_count = 0
            scale_val = 0

        val = abs(hash(settings.pinmode_id) + vert_count + poly_count +
                  scale_val + self.get_hash_counter())
        if val != self._previous_val:
            _log.output(_log.color('magenta', 'geo_hash changed'))
            self._set_previous_val(val)
        return pkt_module().Hash(val)

    def geo(self) -> Any:
        geotracker = get_current_geotracker_item()
        if not geotracker:
            return None
        if Config.test_facetracker:
            return build_geo_from_basis(geotracker.geomobj, get_uv=False)
        return build_geo(geotracker.geomobj, get_uv=False)


class GTImageInput(pkt_module().ImageInputI):
    def image_hash(self, frame: int) -> Any:
        return pkt_module().Hash(frame)

    def load_linear_rgb_image_at(self, frame: int) -> Any:
        def _empty_image():
            w, h = bpy_render_frame()
            return np.full((h, w, 3), (0.0, 0.0, 0.0), dtype=np.float32)

        _log.output(_log.color('magenta', f'load_linear_rgb_image_at: {frame}'))
        settings = get_gt_settings()
        geotracker = settings.get_current_geotracker_item()
        if not geotracker:
            _log.error('load_linear_rgb_image_at NO GEOTRACKER')
            return _empty_image()

        current_frame = bpy_current_frame()
        if current_frame != frame:
            _log.output('load_linear_rgb_image_at1')
            bpy_set_current_frame(frame)
            _log.output('load_linear_rgb_image_at2')

        total_redraw_ui()
        np_img = np_array_from_background_image(geotracker.camobj, index=0)

        if (current_frame != frame) and not settings.is_calculating():
            _log.output('load_linear_rgb_image_at3')
            bpy_set_current_frame(current_frame)

        if np_img is not None:
            return np_img[:, :, :3]
        else:
            _log.output(f'load_linear_rgb_image_at EMPTY IMAGE: {frame}')
            return _empty_image()

    def first_frame(self) -> int:
        return bpy_start_frame()

    def last_frame(self) -> int:
        return bpy_end_frame()


class GTMask2DInput(pkt_module().Mask2DInputI):
    def load_image_2d_mask_at(self, frame: int) -> Any:
        settings = get_gt_settings()
        geotracker = settings.get_current_geotracker_item()
        if not geotracker or not geotracker.mask_2d:
            return None

        current_frame = bpy_current_frame()
        _log.output(f'load_image_2d_mask_at: {frame} [{current_frame}]')
        if current_frame != frame:
            _log.output(f'FORCE CHANGE FRAME TO: {frame}')
            bpy_set_current_frame(frame)

        total_redraw_ui()
        np_img = np_array_from_background_image(geotracker.camobj, index=1)

        if (current_frame != frame) and not settings.is_calculating():
            _log.output(f'REVERT FRAME TO: {frame}')
            bpy_set_current_frame(current_frame)

        if np_img is None:
            _log.output('NO MASK IMAGE')
            return None

        rw, rh = bpy_render_frame()
        if np_img.shape[0] != rh and np_img.shape[1] != rw:
            _log.error(f'MASK HAS DIFFERENT SIZE: {np_img.shape} RW: {rw} RH: {rh}')

        _log.output(f'MASK INPUT HAS BEEN CALCULATED AT FRAME: {frame}')

        result = np_threshold_image_with_channels(
            np_img, geotracker.get_mask_2d_channels(),
            geotracker.mask_2d_threshold)

        if result is not None:
            _log.output(f'mask shape: {result.shape}')
            return pkt_module().LoadedMask(result, geotracker.mask_2d_inverted)
        return None

    def load_compositing_2d_mask_at(self, frame: int) -> Any:
        geotracker = get_current_geotracker_item()
        if not geotracker or geotracker.compositing_mask == '':
            return None
        mask_image = geotracker.update_compositing_mask(frame=frame)
        np_img = np_array_from_bpy_image(mask_image)
        if np_img is None:
            _log.output('NO COMP MASK IMAGE')
            return None
        grayscale = np_threshold_image(np_img,
                                       geotracker.compositing_mask_threshold)
        _log.output(f'COMP MASK INPUT HAS BEEN CALCULATED AT FRAME: {frame}')
        return pkt_module().LoadedMask(grayscale,
                                       geotracker.compositing_mask_inverted)

    def load_2d_mask_at(self, frame: int) -> Any:
        geotracker = get_current_geotracker_item()
        mask_source = geotracker.get_2d_mask_source()
        if mask_source == 'COMP_MASK':
            return self.load_compositing_2d_mask_at(frame)
        elif mask_source == 'MASK_2D':
            return self.load_image_2d_mask_at(frame)
        return None


class GTGeoTrackerResultsStorage(pkt_module().GeoTrackerResultsStorageI):
    def __init__(self):
        super().__init__()
        fl_mode = pkt_module().TrackerFocalLengthMode
        self._modes: Dict = {
            mode.name: mode for mode in [
            fl_mode.CAMERA_FOCAL_LENGTH,
            fl_mode.STATIC_FOCAL_LENGTH,
            fl_mode.ZOOM_FOCAL_LENGTH
        ]}

    def _mode_by_value(self, value: str) -> Any:
        if value in self._modes.keys():
            return self._modes[value]
        return pkt_module().TrackerFocalLengthMode.CAMERA_FOCAL_LENGTH

    def _set_fl_mode(self, enum_value) -> None:
        geotracker = get_current_geotracker_item()
        if not geotracker:
            return
        geotracker.focal_length_mode = enum_value.name

    def _set_static_fl(self, static_fl: float) -> None:
        _log.output(f'_set_static_fl: {static_fl}')
        geotracker = get_current_geotracker_item()
        if not geotracker:
            return
        geotracker.static_focal_length = static_fl
        if not geotracker.camobj:
            return
        cam_data = geotracker.camobj.data
        _log.output('remove_fcurve_from_object: lens')
        remove_fcurve_from_object(cam_data, 'lens')
        cam_data.lens = focal_px_to_mm(static_fl, *bpy_render_frame(),
                                       cam_data.sensor_width)

    def serialize(self) -> str:
        _log.output('serialize call')
        return ''

    def deserialize(self, serial_txt: str) -> bool:
        _log.output(f'deserialize: {serial_txt}')
        return True

    def model_mat_at(self, frame: int) -> Any:
        settings = get_gt_settings()
        geotracker = settings.get_current_geotracker_item()
        if not geotracker:
            return np.eye(4)

        current_frame = bpy_current_frame()
        if current_frame != frame:
            bpy_set_current_frame(frame)
            mat = geotracker.calc_model_matrix()
            if not settings.is_calculating():
                bpy_set_current_frame(current_frame)
            return mat
        else:
            return geotracker.calc_model_matrix()

    def set_model_mat_at(self, frame: int, model_mat: Any) -> None:
        _log.output(f'set_model_mat_at1: {frame}')
        settings = get_gt_settings()
        geotracker = settings.get_current_geotracker_item()
        if not geotracker:
            return
        if not geotracker.geomobj or not geotracker.camobj:
            return

        current_frame = bpy_current_frame()
        if current_frame != frame:
            bpy_set_current_frame(frame)

        if geotracker.camera_mode():
            mat = calc_bpy_camera_mat_relative_to_model(
                geotracker.geomobj.matrix_world,
                geotracker.camobj.matrix_world, model_mat)
            _log.output(f'set_model_mat_at2')
            geotracker.camobj.matrix_world = mat
        else:
            mat = calc_bpy_model_mat_relative_to_camera(
                geotracker.geomobj.matrix_world,
                geotracker.camobj.matrix_world, model_mat)
            _log.output(f'set_model_mat_at3')
            geotracker.geomobj.matrix_world = mat

        gt = GTLoader.kt_geotracker()
        keyframe_type = 'KEYFRAME' if gt.is_key_at(frame) else 'JITTER'
        create_locrot_keyframe(geotracker.animatable_object(), keyframe_type)
        if (current_frame != frame) and not settings.is_calculating():
            bpy_set_current_frame(current_frame)

    def remove_track_data(self, *args, **kwargs) -> None:
        _log.output(f'remove_track_data1: {args}')
        if not (1 <= len(args) <= 2):
            return
        geotracker = get_current_geotracker_item()
        if not geotracker:
            return
        if not geotracker.geomobj or not geotracker.camobj:
            return
        from_frame = args[0]
        to_frame = from_frame if len(args) == 1 else args[1]
        delete_animation_between_frames(geotracker.animatable_object(),
                                        from_frame, to_frame)

    def trackframes(self) -> List[int]:
        _log.output('trackframes call')
        geotracker = get_current_geotracker_item()
        if not geotracker:
            return []
        track_frames = get_object_keyframe_numbers(geotracker.animatable_object())
        _log.output(f'trackframes: {track_frames}')
        return track_frames

    def zoom_focal_length_at(self, frame: int) -> float:
        _log.output(f'zoom_focal_length_at: {frame}')
        geotracker = get_current_geotracker_item()
        if not geotracker or not geotracker.camobj:
            _log.output(f'zoom_focal_length_at default: '
                        f'{geotracker.default_zoom_focal_length}')
            return geotracker.default_zoom_focal_length
        return focal_mm_to_px(
            get_safe_evaluated_fcurve(geotracker.camobj.data, frame, 'lens'),
            *bpy_render_frame(), camera_sensor_width(geotracker.camobj))

    def get_default_zoom_focal_length(self) -> float:
        _log.output('get_default_zoom_focal_length')
        geotracker = get_current_geotracker_item()
        if not geotracker:
            return focal_mm_to_px(50.0, *bpy_render_frame())  # Undefined case
        return focal_mm_to_px(geotracker.default_zoom_focal_length,
                              *bpy_render_frame(),
                              camera_sensor_width(geotracker.camobj))

    def set_default_zoom_focal_length(self, default_fl: float) -> None:
        _log.output(f'set_default_zoom_focal_length: {default_fl}')
        geotracker = get_current_geotracker_item()
        if not geotracker:
            return
        geotracker.default_zoom_focal_length = default_fl

    def set_zoom_focal_length_mode(self, default_fl: float) -> None:
        _log.output('set_zoom_focal_length_mode call')
        self.set_default_zoom_focal_length(default_fl)
        self._set_fl_mode(pkt_module().TrackerFocalLengthMode.ZOOM_FOCAL_LENGTH)

    def set_static_focal_length(self, static_fl: float) -> None:
        _log.output(f'set_static_focal_length: {static_fl}')
        self._set_static_fl(static_fl)

    def set_static_focal_length_mode(self, static_fl: float) -> None:
        _log.output(f'set_static_focal_length_mode: {static_fl}')
        self._set_fl_mode(pkt_module().TrackerFocalLengthMode.STATIC_FOCAL_LENGTH)
        self._set_static_fl(static_fl)

    def static_focal_length(self) -> float:
        geotracker = get_current_geotracker_item()
        if not geotracker:
            return focal_mm_to_px(50.0, *bpy_render_frame())  # Undefined case
        return geotracker.static_focal_length

    def set_camera_focal_length_mode(self) -> None:
        _log.output('set_camera_focal_length_mode')
        self._set_fl_mode(pkt_module().TrackerFocalLengthMode.CAMERA_FOCAL_LENGTH)

    def focal_length_mode(self) -> Any:
        geotracker = get_current_geotracker_item()
        if not geotracker:
            return pkt_module().TrackerFocalLengthMode.CAMERA_FOCAL_LENGTH
        return self._mode_by_value(geotracker.focal_length_mode)

    def set_zoom_focal_length_at(self, frame: int, fl: float) -> None:
        _log.output('set_zoom_focal_length_at')
        geotracker = get_current_geotracker_item()
        if not geotracker or not geotracker.camobj:
            return
        cam_data = geotracker.camobj.data
        if geotracker.focal_length_mode == 'ZOOM_FOCAL_LENGTH':
            insert_keyframe_in_fcurve(cam_data, frame,
                                      focal_px_to_mm(fl, *bpy_render_frame(),
                                                     cam_data.sensor_width),
                                      'KEYFRAME', 'lens')
        else:
            cam_data.lens = focal_px_to_mm(fl, *bpy_render_frame(),
                                           cam_data.sensor_width)

    def reset(self) -> None:
        _log.output('gt reset call')<|MERGE_RESOLUTION|>--- conflicted
+++ resolved
@@ -48,12 +48,7 @@
                             np_threshold_image_with_channels,
                             np_array_from_bpy_image)
 from ..utils.ui_redraw import total_redraw_ui
-<<<<<<< HEAD
 from ..utils.mesh_builder import build_geo, build_geo_from_basis
-from ..utils.materials import find_bpy_image_by_name
-=======
-from ..utils.mesh_builder import build_geo
->>>>>>> ccc836a6
 
 
 _log = KTLogger(__name__)

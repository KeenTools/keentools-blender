# ##### BEGIN GPL LICENSE BLOCK #####
# KeenTools for blender is a blender addon for using KeenTools in Blender.
# Copyright (C) 2022 KeenTools

# This program is free software: you can redistribute it and/or modify
# it under the terms of the GNU General Public License as published by
# the Free Software Foundation, either version 3 of the License, or
# (at your option) any later version.

# This program is distributed in the hope that it will be useful,
# but WITHOUT ANY WARRANTY; without even the implied warranty of
# MERCHANTABILITY or FITNESS FOR A PARTICULAR PURPOSE.  See the
# GNU General Public License for more details.

# You should have received a copy of the GNU General Public License
# along with this program.  If not, see <https://www.gnu.org/licenses/>.
# ##### END GPL LICENSE BLOCK #####

from typing import List, Dict, Any

import bpy
import blf

from .kt_logging import KTLogger
from .version import BVersion
from .base_shaders import KTShaderBase


_log = KTLogger(__name__)


_text_opacity: float = 1.0


class KTScreenText(KTShaderBase):
    def __init__(self, target_class: Any=bpy.types.SpaceView3D):
        super().__init__(target_class)
        self.defaults: Dict = {'color': (1., 1., 1., _text_opacity),
                               'size': 24,
                               'shadow_color': (0., 0., 0., 0.75),
                               'shadow_blur': 5,
                               'x': None,
                               'y': 60}
        self.message: List[Dict] = []
        self.default_text: List[Dict] = [
            {'text': 'Pin Mode ',
<<<<<<< HEAD
             'color': (1., 1., 1., 1.0),
=======
             'color': (1., 1., 1., _text_opacity),
>>>>>>> f53b0626
             'size': 24,
             'y': 60},  # line 1
            {'text': 'ESC: Exit | LEFT CLICK: Create Pin '
                     '| RIGHT CLICK: Delete Pin | TAB: Hide/Show',
<<<<<<< HEAD
             'color': (1., 1., 1., 1.),
=======
             'color': (1., 1., 1., _text_opacity),
>>>>>>> f53b0626
             'size': 20,
             'y': 30}  # line 2
        ]
        self.set_message(self.get_default_text())

    def get_default_text(self) -> List[Dict]:
        return self.default_text

    def set_default_text(self, default_text: List[Dict]) -> None:
        self.default_text = default_text

    def _fill_all_fields(self, text_arr: List[Dict]) -> List[Dict]:
        for row in text_arr:
            for name in self.defaults:
                if name not in row.keys():
                    row[name] = self.defaults[name]
        return text_arr

    def set_message(self, msg: List[Dict]) -> None:
        self.message = self._fill_all_fields(msg)

    def draw_callback(self, context: Any) -> None:
        # Force Stop
        if self.is_handler_list_empty():
            self.unregister_handler()
            return

        area = context.area
        if self.work_area != area:
            return

        if len(self.message) == 0:
            return

        region = area.regions[-1]
        assert region.type == 'WINDOW'

        xc = int(region.width * 0.5)  # horizontal center
        yc = int(region.height * 0.5)  # vertical center
        font_id = 0
        dpi = 72

        for row in self.message:
            blf.color(font_id, *row['color'])

            blf.enable(font_id, blf.SHADOW)
            blf.shadow(font_id, row['shadow_blur'], *row['shadow_color'])
            blf.shadow_offset(font_id, 1, -1)

            if BVersion.blf_size_takes_3_arguments:
                blf.size(font_id, row['size'], dpi)
            else:
                blf.size(font_id, row['size'])

            xp = row['x'] if row['x'] is not None \
                else xc - blf.dimensions(font_id, row['text'])[0] * 0.5
            yp = row['y'] if row['y'] is not None else yc
            blf.position(font_id, xp, yp, 0)
            blf.draw(font_id, row['text'])

    def register_handler(self, context: Any,
                         post_type: str = 'POST_PIXEL') -> None:
        _log.output(f'{self.__class__.__name__}.register_handler')
        super().register_handler(context, post_type)<|MERGE_RESOLUTION|>--- conflicted
+++ resolved
@@ -44,20 +44,12 @@
         self.message: List[Dict] = []
         self.default_text: List[Dict] = [
             {'text': 'Pin Mode ',
-<<<<<<< HEAD
-             'color': (1., 1., 1., 1.0),
-=======
              'color': (1., 1., 1., _text_opacity),
->>>>>>> f53b0626
              'size': 24,
              'y': 60},  # line 1
             {'text': 'ESC: Exit | LEFT CLICK: Create Pin '
                      '| RIGHT CLICK: Delete Pin | TAB: Hide/Show',
-<<<<<<< HEAD
-             'color': (1., 1., 1., 1.),
-=======
              'color': (1., 1., 1., _text_opacity),
->>>>>>> f53b0626
              'size': 20,
              'y': 30}  # line 2
         ]

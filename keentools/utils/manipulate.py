--- conflicted
+++ resolved
@@ -80,16 +80,10 @@
     enter_area_localview(area)
 
     # Low-level code instead bpy.ops.view3d.object_as_camera()
-<<<<<<< HEAD
-    if area:
-        area.spaces.active.camera = camobj
-        area.spaces.active.region_3d.view_perspective = 'CAMERA'
-=======
     if not check_area_active_problem(area):
         area.spaces.active.camera = camobj
         if area.spaces.active.region_3d:
             area.spaces.active.region_3d.view_perspective = 'CAMERA'
->>>>>>> 7f0bf2bf
 
     if select_obj is not None:
         select_object_only(select_obj)

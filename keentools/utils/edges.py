# ##### BEGIN GPL LICENSE BLOCK #####
# KeenTools for blender is a blender addon for using KeenTools in Blender.
# Copyright (C) 2019  KeenTools

# This program is free software: you can redistribute it and/or modify
# it under the terms of the GNU General Public License as published by
# the Free Software Foundation, either version 3 of the License, or
# (at your option) any later version.

# This program is distributed in the hope that it will be useful,
# but WITHOUT ANY WARRANTY; without even the implied warranty of
# MERCHANTABILITY or FITNESS FOR A PARTICULAR PURPOSE.  See the
# GNU General Public License for more details.

# You should have received a copy of the GNU General Public License
# along with this program.  If not, see <https://www.gnu.org/licenses/>.
# ##### END GPL LICENSE BLOCK #####

import numpy as np
from typing import Any, List, Callable, Tuple, Optional

from bpy.types import Object, Area, Region, SpaceView3D
import gpu
import bgl
from gpu_extras.batch import batch_for_shader
from mathutils import Vector, Matrix

from .kt_logging import KTLogger
from .gpu_shaders import (line_3d_local_shader,
                          solid_line_2d_shader,
                          residual_2d_shader,
                          dashed_2d_shader,
                          black_fill_local_shader,
<<<<<<< HEAD
                          black_offset_fill_local_shader,
                          lit_aa_local_shader)
=======
                          lit_local_shader,
                          builtin_2d_uniform_color_shader,
                          builtin_3d_smooth_color_shader)
>>>>>>> a3c7e3b4
from .coords import (get_mesh_verts,
                     multiply_verts_on_matrix_4x4,
                     get_triangulation_indices,
                     get_triangles_in_vertex_group)
from .bpy_common import evaluated_mesh
from .base_shaders import KTShaderBase


_log = KTLogger(__name__)


class KTEdgeShaderBase(KTShaderBase):
    def __init__(self, target_class: Any=SpaceView3D):
        super().__init__(target_class)
        self.object_world_matrix: Any = np.eye(4, dtype=np.float32)

        self.fill_shader: Optional[Any] = None
        self.fill_batch: Optional[Any] = None
        self.line_shader: Optional[Any] = None
        self.line_batch: Optional[Any] = None
        # Triangle vertices & indices
        self.vertices: List = []
        self.triangle_indices: List = []
        # Edge vertices
        self.edge_vertices: List = []
        self.edge_colors: List = []
        self.vertices_colors: List = []

        # pykeentools data
        self.triangle_vertices: List = []
        self.edge_vertex_normals: List = []

        self.backface_culling: bool = False
        self.backface_culling_in_shader: bool = False
        self.adaptive_opacity: float = 1.0
        self.line_color: Tuple[float, float, float, float] = (1., 1., 1., 1.)
        self.line_width: float = 1.0

    def set_object_world_matrix(self, bpy_matrix_world: Any) -> None:
        self.object_world_matrix = np.array(bpy_matrix_world,
                                            dtype=np.float32).transpose()

    def init_color_data(self, color: Tuple[float, float, float, float]):
        self.edge_colors = [color] * len(self.edge_vertices)

    def set_vertices_colors(self, verts: List, colors: List) -> None:
        self.vertices = verts
        self.vertices_colors = colors

    def clear_vertices(self) -> None:
        self.vertices = []
        self.vertices_colors = []

    def set_backface_culling(self, state: bool) -> None:
        self.backface_culling = state

    def set_adaptive_opacity(self, value: float):
        self.adaptive_opacity = value

    def set_line_width(self, width: float) -> None:
        self.line_width = width

    def clear_all(self) -> None:
        self.vertices = []
        self.triangle_indices = []
        self.edge_vertices = []
        self.edge_colors = []
        self.vertices_colors = []


class KTEdgeShader2D(KTEdgeShaderBase):
    def __init__(self, target_class: Any):
        self.edge_lengths: List[float] = []
        super().__init__(target_class)

    def init_shaders(self) -> Optional[bool]:
        if self.line_shader is not None:
            _log.output(f'{self.__class__.__name__}.line_shader: skip')
            return None

        self.line_shader = residual_2d_shader()
        res = self.line_shader is not None
        _log.output(f'{self.__class__.__name__}.line_shader: {res}')
        return res

    def draw_checks(self, context: Any) -> bool:
        if self.is_handler_list_empty():
            self.unregister_handler()
            return False

        if not self.is_visible():
            return False

        if self.line_shader is None or self.line_batch is None:
            return False

        if self.work_area != context.area:
            return False

        return True

    def draw_main_bgl(self, context: Any) -> None:
        bgl.glEnable(bgl.GL_BLEND)
        bgl.glEnable(bgl.GL_LINE_SMOOTH)
        bgl.glHint(bgl.GL_LINE_SMOOTH_HINT, bgl.GL_NICEST)
        bgl.glBlendFunc(bgl.GL_SRC_ALPHA, bgl.GL_ONE_MINUS_SRC_ALPHA)
        bgl.glLineWidth(self.line_width)

        self.line_shader.bind()
        self.line_batch.draw(self.line_shader)

    def draw_main_gpu(self, context: Any) -> None:
        gpu.state.line_width_set(self.line_width)
        gpu.state.blend_set('ALPHA')
        self.line_shader.bind()
        self.line_batch.draw(self.line_shader)

    def create_batch(self) -> None:
        if self.line_shader is None:
            _log.error(f'{self.__class__.__name__}.line_shader: is empty')
            return

        self.line_batch = batch_for_shader(
            self.line_shader, 'LINES',
            {'pos': self.vertices, 'color': self.vertices_colors,
             'lineLength': self.edge_lengths}
        )
        self.increment_batch_counter()

    def register_handler(self, context: Any,
                         post_type: str='POST_PIXEL') -> None:
        _log.output(f'{self.__class__.__name__}.register_handler')
        super().register_handler(context, post_type)


class KTScreenRectangleShader2D(KTEdgeShader2D):
    def __init__(self, target_class: Any):
        self.edge_vertices: List[Tuple[float, float, float]] = []
        self.edge_vertices_colors: List[Tuple[float, float, float, float]] = []
        self.fill_color: Tuple[float, float, float, float] = (1., 1., 1., 0.01)
        self.fill_indices: List[Tuple[int, int, int]] = [(0, 1, 3), (4, 5, 0)]
        super().__init__(target_class)

    def init_shaders(self) -> Optional[bool]:
        changes = False
        res = [True] * 2

        if self.line_shader is None:
            self.line_shader = solid_line_2d_shader()
            res[0] = self.line_shader is not None
            _log.output(f'line_shader: {res[0]}')
            changes = True
        else:
            _log.output(f'{self.__class__.__name__}.line_shader: skip')

        if self.fill_shader is None:
            self.fill_shader = builtin_2d_uniform_color_shader()
            res[1] = self.fill_shader is not None
            _log.output(f'fill_shader: {res[1]}')
            changes = True
        else:
            _log.output(f'{self.__class__.__name__}.fill_shader: skip')

        if changes:
            return res[0] and res[1]
        return None

    def draw_main_bgl(self, context: Any) -> None:
        bgl.glEnable(bgl.GL_BLEND)
        bgl.glBlendFunc(bgl.GL_SRC_ALPHA, bgl.GL_ONE_MINUS_SRC_ALPHA)
        bgl.glLineWidth(self.line_width)

        self.line_shader.bind()
        self.line_batch.draw(self.line_shader)
        self.fill_shader.bind()
        self.fill_shader.uniform_float('color', self.fill_color)
        self.fill_batch.draw(self.fill_shader)

    def create_batch(self) -> None:
        self.edge_vertices_colors = [self.line_color] * len(self.edge_vertices)

        if self.line_shader is not None:
            self.line_batch = batch_for_shader(
                self.line_shader, 'LINES',
                {'pos': self.edge_vertices, 'color': self.edge_vertices_colors}
            )
        else:
            _log.error(f'{self.__class__.__name__}.line_shader: is empty')

        if self.fill_shader is not None:
            self.fill_batch = batch_for_shader(
                self.fill_shader, 'TRIS',
                {'pos': self.edge_vertices},
                indices=self.fill_indices if len(self.edge_vertices) == 8 else []
            )
        else:
            _log.error(f'{self.__class__.__name__}.fill_shader: is empty')

    def clear_rectangle(self) -> None:
        self.edge_vertices = []
        self.edge_vertices_colors = []
        self.edge_lengths = []

    def add_rectangle(self, x1: int, y1: int, x2: int, y2: int) -> None:
        self.edge_vertices = [(x1, y1), (x1, y2),
                              (x1, y2), (x2, y2),
                              (x2, y2), (x2, y1),
                              (x2, y1), (x1, y1)]


class KTScreenDashedRectangleShader2D(KTScreenRectangleShader2D):
    def init_shaders(self) -> Optional[bool]:
        changes = False
        res = [True] * 2

        if self.line_shader is None:
            self.line_shader = dashed_2d_shader()
            res[0] = self.line_shader is not None
            _log.output(f'line_shader: {res[0]}')
            changes = True
        else:
            _log.output(f'{self.__class__.__name__}.line_shader: skip')

        if self.fill_shader is None:
            self.fill_shader = builtin_2d_uniform_color_shader()
            res[1] = self.fill_shader is not None
            _log.output(f'fill_shader: {res[1]}')
            changes = True
        else:
            _log.output(f'{self.__class__.__name__}.fill_shader: skip')

        if changes:
            return res[0] and res[1]
        return None

    def create_batch(self) -> None:
        self.edge_vertices_colors = [self.line_color] * len(self.edge_vertices)

        if self.line_shader is not None:
            self.line_batch = batch_for_shader(
                self.line_shader, 'LINES',
                {'pos': self.edge_vertices, 'color': self.edge_vertices_colors,
                 'lineLength': self.edge_lengths})
        else:
            _log.error(f'{self.__class__.__name__}.line_shader: is empty')

        if self.fill_shader is not None:
            self.fill_batch = batch_for_shader(
                self.fill_shader, 'TRIS',
                {'pos': self.edge_vertices},
                indices=self.fill_indices if len(self.edge_vertices) == 8 else [])
        else:
            _log.error(f'{self.__class__.__name__}.fill_shader: is empty')

    def add_rectangle(self, x1: int, y1: int, x2: int, y2: int) -> None:
        self.edge_vertices = [(x1, y1), (x1, y2),
                              (x1, y2), (x2, y2),
                              (x2, y2), (x2, y1),
                              (x2, y1), (x1, y1)]
        dy = y2 - y1
        dx = x2 - x1
        self.edge_lengths = [0, dy, dy, dx + dy, -dx - dy, -dx, -dx, 0]


class KTEdgeShaderAll2D(KTEdgeShader2D):
    def __init__(self, target_class: Any,
                 line_color: Tuple[float, float, float, float]):
        self.keyframes: List[int] = []
        self.state: Tuple[float, float] = (-1000.0, -1000.0)
        self.batch_needs_update: bool = True
        super().__init__(target_class)
        self.line_color = line_color

    def set_keyframes(self, keyframes: List[int]) -> None:
        self.keyframes = keyframes
        self.batch_needs_update = True

    def _update_keyframe_lines(self, area: Area) -> None:
        bottom = 0
        top = 1000
        reg = self._get_area_region(area)
        pos = [reg.view2d.view_to_region(x, 0, clip=False)[0]
               for x in self.keyframes]
        self.vertices = [(x, y) for x in pos for y in (bottom, top)]
        self.vertices_colors = [self.line_color for _ in self.vertices]
        self.edge_lengths = [x for _ in pos for x in (bottom, top * 0.5)]

    def _get_area_region(self, area: Area) -> Optional[Region]:
        return area.regions[-1]

    def draw_checks(self, context: Any) -> bool:
        if self.is_handler_list_empty():
            self.unregister_handler()
            return False

        if not self.is_visible():
            return False

        if self.line_shader is None or self.line_batch is None:
            return False

        if not context.area:
            return False

        return True

    def draw_main_bgl(self, context: Any) -> None:
        area = context.area
        reg = self._get_area_region(area)
        current_state = (reg.view2d.view_to_region(0, 0, clip=False),
                         reg.view2d.view_to_region(100, 0, clip=False))
        if self.batch_needs_update or current_state != self.state:
            self.state = current_state
            self._update_keyframe_lines(area)
            self.batch_needs_update = False
            self.create_batch()

        bgl.glEnable(bgl.GL_BLEND)
        bgl.glEnable(bgl.GL_LINE_SMOOTH)
        bgl.glHint(bgl.GL_LINE_SMOOTH_HINT, bgl.GL_NICEST)
        bgl.glBlendFunc(bgl.GL_SRC_ALPHA, bgl.GL_ONE_MINUS_SRC_ALPHA)
        bgl.glLineWidth(self.line_width)

        self.line_shader.bind()
        self.line_batch.draw(self.line_shader)

    def draw_main_gpu(self, context: Any) -> None:
        area = context.area
        reg = self._get_area_region(area)
        current_state = (reg.view2d.view_to_region(0, 0, clip=False),
                         reg.view2d.view_to_region(100, 0, clip=False))
        if self.batch_needs_update or current_state != self.state:
            self.state = current_state
            self._update_keyframe_lines(area)
            self.batch_needs_update = False
            self.create_batch()

        gpu.state.line_width_set(self.line_width * 2)
        gpu.state.blend_set('ALPHA')

        self.line_shader.bind()
        self.line_batch.draw(self.line_shader)


class KTEdgeShader3D(KTEdgeShaderBase):
    def draw_empty_fill(self) -> None:
        self.fill_batch.draw(self.fill_shader)

    def draw_edges(self) -> None:
        self.line_batch.draw(self.line_shader)

    def draw_checks(self, context: Any) -> bool:
        if self.is_handler_list_empty():
            self.unregister_handler()
            return False

        if not self.is_visible():
            return False

        if self.line_shader is None or self.line_batch is None \
                or self.fill_shader is None or self.fill_batch is None:
            return False

        if self.work_area != context.area:
            return False

        return True

    def draw_main_bgl(self, context: Any) -> None:
        bgl.glEnable(bgl.GL_BLEND)
        bgl.glEnable(bgl.GL_LINE_SMOOTH)
        bgl.glHint(bgl.GL_LINE_SMOOTH_HINT, bgl.GL_NICEST)
        bgl.glBlendFunc(bgl.GL_SRC_ALPHA, bgl.GL_ONE_MINUS_SRC_ALPHA)
        bgl.glLineWidth(self.line_width)

        bgl.glEnable(bgl.GL_DEPTH_TEST)
        bgl.glEnable(bgl.GL_POLYGON_OFFSET_FILL)
        bgl.glColorMask(bgl.GL_FALSE, bgl.GL_FALSE, bgl.GL_FALSE, bgl.GL_FALSE)

        if self.backface_culling and not self.backface_culling_in_shader:
            # Sandwich technique for back-face culling if shader does not support it
            bgl.glPolygonMode(bgl.GL_BACK, bgl.GL_FILL)
            bgl.glEnable(bgl.GL_CULL_FACE)
            bgl.glCullFace(bgl.GL_FRONT)
            bgl.glPolygonOffset(-1.0, -1.0)
            self.draw_empty_fill()

        bgl.glPolygonMode(bgl.GL_FRONT_AND_BACK, bgl.GL_FILL)
        bgl.glDisable(bgl.GL_CULL_FACE)
        bgl.glPolygonOffset(1.0, 1.0)
        self.draw_empty_fill()

        bgl.glColorMask(bgl.GL_TRUE, bgl.GL_TRUE, bgl.GL_TRUE, bgl.GL_TRUE)
        bgl.glDisable(bgl.GL_POLYGON_OFFSET_FILL)

        bgl.glDepthMask(bgl.GL_FALSE)
        bgl.glPolygonMode(bgl.GL_FRONT_AND_BACK, bgl.GL_LINE)

        self.draw_edges()

        bgl.glPolygonMode(bgl.GL_FRONT_AND_BACK, bgl.GL_FILL)
        self.draw_selection_fill()

        bgl.glDepthMask(bgl.GL_TRUE)
        bgl.glDisable(bgl.GL_DEPTH_TEST)

    def draw_main_gpu(self, context: Any) -> None:
        gpu.state.depth_test_set('LESS_EQUAL')
        gpu.state.color_mask_set(False, False, False, False)
        self.draw_empty_fill()
        gpu.state.color_mask_set(True, True, True, True)

        gpu.state.line_width_set(self.line_width * 2)
        gpu.state.blend_set('ALPHA')
        self.draw_edges()

    def draw_selection_fill(self) -> None:
        pass

    def create_batches(self) -> None:
        if self.fill_shader is not None:
            self.fill_batch = batch_for_shader(self.fill_shader, 'TRIS',
                                               {'pos': self.vertices},
                                               indices=self.triangle_indices)
        else:
            _log.error(f'{self.__class__.__name__}.fill_shader: is empty')

        if self.line_shader is not None:
            self.line_batch = batch_for_shader(
                self.line_shader, 'LINES',
                {'pos': self.edge_vertices, 'color': self.edge_colors})
        else:
            _log.error(f'{self.__class__.__name__}.line_shader: is empty')

    def init_shaders(self) -> Optional[bool]:
        changes = False
        res = [True] * 2

        if self.fill_shader is None:
            self.fill_shader = black_fill_local_shader()
            res[0] = self.fill_shader is not None
            _log.output(f'fill_shader: {res[0]}')
            changes = True
        else:
            _log.output(f'{self.__class__.__name__}.fill_shader: skip')

        if self.line_shader is None:
            self.line_shader = builtin_3d_smooth_color_shader()
            res[1] = self.line_shader is not None
            _log.output(f'line_shader: {res[1]}')
            changes = True
        else:
            _log.output(f'{self.__class__.__name__}.line_shader: skip')

        if changes:
            return res[0] and res[1]
        return None

    def init_geom_data_from_mesh(self, obj: Any) -> None:
        mesh = obj.data
        verts = get_mesh_verts(mesh)

        mw = np.array(obj.matrix_world, dtype=np.float32).transpose()

        self.vertices = multiply_verts_on_matrix_4x4(verts, mw)
        self.triangle_indices = get_triangulation_indices(mesh)

        edges = np.empty((len(mesh.edges), 2), dtype=np.int32)
        mesh.edges.foreach_get(
            'vertices', np.reshape(edges, len(mesh.edges) * 2))

        self.edge_vertices = self.vertices[edges.ravel()]

    def init_vertex_normals(self, obj: Object) -> None:
        pass


class KTEdgeShaderLocal3D(KTEdgeShader3D):
    def __init__(self, target_class: Any, mask_color: Tuple):
        self.selection_fill_color: Tuple[float, float, float, float] = mask_color
        self.selection_fill_shader: Optional[Any] = None
        self.selection_fill_batch: Optional[Any] = None
        self.selection_triangle_indices: List[Tuple[int, int, int]] = []
        super().__init__(target_class)

    def init_shaders(self) -> Optional[bool]:
        changes = False
        res = [True] * 3

        if self.fill_shader is None:
            self.fill_shader = black_fill_local_shader()
            res[0] = self.fill_shader is not None
            _log.output(f'fill_shader: {res[0]}')
            changes = True
        else:
            _log.output(f'{self.__class__.__name__}.fill_shader: skip')

        if self.line_shader is None:
            self.line_shader = line_3d_local_shader()
            res[1] = self.line_shader is not None
            _log.output(f'line_shader: {res[1]}')
            changes = True
        else:
            _log.output(f'{self.__class__.__name__}.line_shader: skip')

        if self.selection_fill_shader is None:
            self.selection_fill_shader = line_3d_local_shader()
            res[2] = self.selection_fill_shader is not None
            _log.output(f'selection_fill_shader: {res[2]}')
            changes = True
        else:
            _log.output(f'{self.__class__.__name__}.selection_fill_shader: skip')

        if changes:
            return res[0] and res[1] and res[2]
        return None

    def create_batches(self) -> None:
        if self.fill_shader is not None:
            self.fill_batch = batch_for_shader(
                        self.fill_shader, 'TRIS',
                        {'pos': self.vertices},
                        indices=self.triangle_indices)
        else:
            _log.error(f'{self.__class__.__name__}.fill_shader: is empty')

        if self.line_shader is not None:
            self.line_batch = batch_for_shader(
                self.line_shader, 'LINES',
                {'pos': self.edge_vertices})
        else:
            _log.error(f'{self.__class__.__name__}.line_shader: is empty')

        verts = []
        indices = []
        verts_count = len(self.vertices)
        if verts_count > 0 and len(self.selection_triangle_indices) > 0:
            max_index = np.max(self.selection_triangle_indices)
            if max_index < verts_count:
                verts = self.vertices
                indices = self.selection_triangle_indices

        if self.selection_fill_shader is not None:
            self.selection_fill_batch = batch_for_shader(
                self.selection_fill_shader, 'TRIS', {'pos': verts},
                indices=indices)
        else:
            _log.error(f'{self.__class__.__name__}.selection_fill_shader: is empty')

    def init_geom_data_from_mesh(self, obj: Any) -> None:
        _log.output(_log.color('red', 'init_geom_data_from_mesh'))
        self.set_object_world_matrix(obj.matrix_world)
        mesh = evaluated_mesh(obj)
        self.vertices = get_mesh_verts(mesh)
        self.triangle_indices = get_triangulation_indices(mesh)

        edges = np.empty((len(mesh.edges), 2), dtype=np.int32)
        mesh.edges.foreach_get(
            'vertices', np.reshape(edges, len(mesh.edges) * 2))

        self.edge_vertices = self.vertices[edges.ravel()]

    def draw_edges(self) -> None:
        shader = self.line_shader
        shader.bind()
        shader.uniform_float('adaptiveOpacity', self.adaptive_opacity)
        shader.uniform_float('color', self.line_color)
        shader.uniform_vector_float(
            shader.uniform_from_name('modelMatrix'),
            self.object_world_matrix.ravel(), 16)
        self.line_batch.draw(shader)

    def draw_empty_fill(self) -> None:
        shader = self.fill_shader
        shader.bind()
        shader.uniform_vector_float(
            shader.uniform_from_name('modelMatrix'),
            self.object_world_matrix.ravel(), 16)
        self.fill_batch.draw(shader)

    def draw_selection_fill(self) -> None:
        shader = self.selection_fill_shader
        shader.bind()
        shader.uniform_float('adaptiveOpacity', 1.0)
        shader.uniform_float('color', self.selection_fill_color)
        shader.uniform_vector_float(
            shader.uniform_from_name('modelMatrix'),
            self.object_world_matrix.ravel(), 16)
        self.selection_fill_batch.draw(shader)

    def init_selection_from_mesh(self, obj: Object, mask_3d: str,
                                 inverted: bool) -> None:
        self.selection_triangle_indices = get_triangles_in_vertex_group(
            obj, mask_3d, inverted)
        if len(self.selection_triangle_indices) > 0:
            mesh = evaluated_mesh(obj)
            self.vertices = get_mesh_verts(mesh)


class KTLitEdgeShaderLocal3D(KTEdgeShaderLocal3D):
    def __init__(self, target_class: Any, mask_color: Tuple):
        self.lit_color: Tuple[float, float, float, float] = (0., 1., 0., 1.0)
        self.lit_shader: Optional[Any] = None
        self.lit_batch: Optional[Any] = None
        self.lit_shading: bool = True
        self.lit_edge_vertices: Any = np.empty(shape=(0, 3), dtype=np.float32)
        self.lit_edge_vertex_normals: Any = np.empty(shape=(0, 3),
                                                     dtype=np.float32)
        self.lit_opposite_edge_vertices: Any = np.empty(shape=(0, 3), dtype=np.float32)
        self.lit_vertex_pos_indices: Any = np.empty(shape=(0, 3), dtype=np.int32)
        self.lit_vertex_opp_indices: Any = np.empty(shape=(0, 3), dtype=np.int32)
        self.viewport_size: Tuple[float, float] = (1920, 1080)
        self.lit_light_dist: float = 1000
        self.lit_light1_pos: Vector = Vector((0, 0, 0)) * self.lit_light_dist
        self.lit_light2_pos: Vector = Vector((-2, 0, 1)) * self.lit_light_dist
        self.lit_light3_pos: Vector = Vector((2, 0, 1)) * self.lit_light_dist
        self.lit_camera_pos: Vector = Vector((0, 0, 0)) * self.lit_light_dist
        self.lit_light_matrix: Matrix = Matrix.Identity(4)
        super().__init__(target_class, mask_color)
        self.backface_culling_in_shader = True

    def set_lit_wireframe(self, state: bool) -> None:
        self.lit_shading = state

    def set_lit_light_matrix(self, geomobj_matrix_world: Matrix,
                             camobj_matrix_world: Matrix) -> None:
        _log.output('set_lit_light_matrix')
        mat = geomobj_matrix_world.inverted() @ camobj_matrix_world
        self.lit_light_matrix = mat

    def set_viewport_size(self, region: Any):
        if not region or not region.width or not region.height:
            return
        w, h = region.width, region.height
        if w <= 0 or h <=0:
            return
        self.viewport_size = (w, h)

    def init_shaders(self) -> Optional[bool]:
        changes = False
        res = [True] * 4

        if self.fill_shader is None:
            self.fill_shader = black_offset_fill_local_shader()
            res[0] = self.fill_shader is not None
            _log.output(f'fill_shader (offset): {res[0]}')
            changes = True
        else:
            _log.output(f'{self.__class__.__name__}.fill_shader: skip')

        if self.line_shader is None:
            self.line_shader = line_3d_local_shader()
            res[1] = self.line_shader is not None
            _log.output(f'line_shader: {res[1]}')
            changes = True
        else:
            _log.output(f'{self.__class__.__name__}.line_shader: skip')

        if self.selection_fill_shader is None:
            self.selection_fill_shader = line_3d_local_shader()
            res[2] = self.selection_fill_shader is not None
            _log.output(f'selection_fill_shader: {res[2]}')
            changes = True
        else:
            _log.output(f'{self.__class__.__name__}.selection_fill_shader: skip')

        if self.lit_shader is None:
            self.lit_shader = lit_aa_local_shader()
            res[3] = self.lit_shader is not None
            _log.output(f'{self.__class__.__name__}.lit_shader: {res[3]}')
            changes = True
        else:
            _log.output(f'{self.__class__.__name__}.lit_shader: skip')

        if changes:
            return res[0] and res[1] and res[2] and res[3]
        return None

    def init_color_data(self, color: Tuple[float, float, float, float]) -> None:
        self.lit_color = color
        self.line_color = color

    def init_geom_data_from_core(self, edge_vertices: Any,
                                 edge_vertex_normals: Any,
                                 triangle_vertices: Any):
        def _make_index_arrays(numb: int) -> Tuple[Any, Any]:
            arr1 = np.empty((numb, 3), dtype=np.int32)
            arr2 = np.empty((numb, 3), dtype=np.int32)
            for i in range(int(numb / 2)):
                first = (2 * i, 2 * i + 1, 2 * i)
                second = (2 * i + 1, 2 * i, 2 * i + 1)
                arr1[2 * i] = first
                arr1[2 * i + 1] = second
                arr2[2 * i] = second
                arr2[2 * i + 1] = first
            return arr1.ravel(), arr2.ravel()

        len_edge_vertices = len(edge_vertices)
        if len_edge_vertices * 3 != len(self.lit_vertex_pos_indices):
            _log.output('init_geom_data_from_core recalc index arrays')
            self.lit_vertex_pos_indices, self.lit_vertex_opp_indices = \
                _make_index_arrays(len_edge_vertices)

        self.lit_edge_vertices = edge_vertices[self.lit_vertex_pos_indices]
        self.lit_edge_vertex_normals = edge_vertex_normals[self.lit_vertex_pos_indices]
        self.lit_opposite_edge_vertices = edge_vertices[self.lit_vertex_opp_indices]
        self.triangle_vertices = triangle_vertices

    def create_batches(self) -> None:
        _log.output(_log.color('yellow', 'create_batches'))
        if self.lit_shader is not None:
            _log.output(_log.color('magenta', 'LIT WIREFRAME BATCH:'))
            self.lit_batch = batch_for_shader(
                self.lit_shader, 'TRIS',
                {'pos': self.lit_edge_vertices
                 if len(self.lit_edge_vertices) > 0 else [],
                 'opp': self.lit_opposite_edge_vertices
                 if len(self.lit_opposite_edge_vertices) > 0 else [],
                 'vertNormal': self.lit_edge_vertex_normals
                 if len(self.lit_edge_vertex_normals) > 0 else []})
            _log.output(f'\nbatch: {self.lit_batch}'
                        f'pos: {self.lit_edge_vertices.shape}'
                        f'opp: {self.lit_opposite_edge_vertices.shape}'
                        f'vertNormal: {self.lit_edge_vertex_normals.shape}')
        else:
            _log.error(f'{self.__class__.__name__}.lit_shader: is empty')

        if self.fill_shader is not None:
            _log.output('lit self.fill_shader')
            self.fill_batch = batch_for_shader(
                self.fill_shader, 'TRIS',
                {'pos': self.triangle_vertices
                 if len(self.triangle_vertices) > 0 else []})
        else:
            _log.error(f'{self.__class__.__name__}.fill_shader: is empty')

        if self.selection_fill_shader is not None:
            verts = []
            indices = []
            verts_count = len(self.vertices)
            if verts_count > 0 and len(self.selection_triangle_indices) > 0:
                max_index = np.max(self.selection_triangle_indices)
                if max_index < verts_count:
                    verts = self.vertices
                    indices = self.selection_triangle_indices

            self.selection_fill_batch = batch_for_shader(
                self.selection_fill_shader, 'TRIS', {'pos': verts},
                indices=indices)
        else:
            _log.error(f'{self.__class__.__name__}.selection_fill_shader: is empty')

    def draw_checks(self, context: Any) -> bool:
        if self.is_handler_list_empty():
            self.unregister_handler()
            return False

        if not self.is_visible():
            return False

        if self.lit_shader is None or self.lit_batch is None \
                or self.fill_shader is None or self.fill_batch is None:
            return False

        if self.work_area != context.area:
            return False

        return True

    def draw_edges(self) -> None:
        shader = self.lit_shader
        shader.bind()
        shader.uniform_float('color', self.lit_color)
        shader.uniform_float('adaptiveOpacity', self.adaptive_opacity)
        # uniform_int is used instead of uniform_bool for backward compatibility
        shader.uniform_int('ignoreBackface', 1 if self.backface_culling else 0)
        shader.uniform_int('litShading', 1 if self.lit_shading else 0)
        shader.uniform_vector_float(
            shader.uniform_from_name('modelMatrix'),
            self.object_world_matrix.ravel(), 16)

        shader.uniform_float('pos1', self.lit_light_matrix @
                             (self.lit_light1_pos * self.lit_light_dist))
        shader.uniform_float('pos2', self.lit_light_matrix @
                             (self.lit_light2_pos * self.lit_light_dist))
        shader.uniform_float('pos3', self.lit_light_matrix @
                             (self.lit_light3_pos * self.lit_light_dist))
        shader.uniform_float('cameraPos',
                             self.lit_light_matrix @ self.lit_camera_pos)

        shader.uniform_float('viewportSize', self.viewport_size)
        shader.uniform_float('lineWidth', self.line_width)
        shader.uniform_float('filterRadius', 0.5)
        self.lit_batch.draw(shader)

    def draw_main_bgl(self, context: Any) -> None:
        bgl.glEnable(bgl.GL_DEPTH_TEST)
        bgl.glColorMask(bgl.GL_FALSE, bgl.GL_FALSE, bgl.GL_FALSE, bgl.GL_FALSE)

        self.draw_empty_fill()

        bgl.glColorMask(bgl.GL_TRUE, bgl.GL_TRUE, bgl.GL_TRUE, bgl.GL_TRUE)
        bgl.glDepthMask(bgl.GL_FALSE)

        bgl.glEnable(bgl.GL_BLEND)
        bgl.glBlendFunc(bgl.GL_SRC_ALPHA, bgl.GL_ONE_MINUS_SRC_ALPHA)

        self.set_viewport_size(context.region)
        self.draw_edges()
        self.draw_selection_fill()

        bgl.glDepthMask(bgl.GL_TRUE)
        bgl.glDisable(bgl.GL_DEPTH_TEST)

    def draw_main_gpu(self, context: Any) -> None:
        gpu.state.depth_test_set('LESS_EQUAL')
        gpu.state.color_mask_set(False, False, False, False)
        self.draw_empty_fill()
        gpu.state.color_mask_set(True, True, True, True)
        gpu.state.blend_set('ALPHA')
        self.set_viewport_size(context.region)
        self.draw_edges()
        gpu.state.depth_test_set('LESS')
        self.draw_selection_fill()

    def clear_all(self) -> None:
        super().clear_all()
        self.lit_edge_vertices = np.empty(shape=(0, 3), dtype=np.float32)
        self.lit_edge_vertex_normals = np.empty(shape=(0, 3), dtype=np.float32)<|MERGE_RESOLUTION|>--- conflicted
+++ resolved
@@ -31,14 +31,10 @@
                           residual_2d_shader,
                           dashed_2d_shader,
                           black_fill_local_shader,
-<<<<<<< HEAD
                           black_offset_fill_local_shader,
-                          lit_aa_local_shader)
-=======
-                          lit_local_shader,
+                          lit_aa_local_shader,
                           builtin_2d_uniform_color_shader,
                           builtin_3d_smooth_color_shader)
->>>>>>> a3c7e3b4
 from .coords import (get_mesh_verts,
                      multiply_verts_on_matrix_4x4,
                      get_triangulation_indices,

# ##### BEGIN GPL LICENSE BLOCK #####
# KeenTools for blender is a blender addon for using KeenTools in Blender.
# Copyright (C) 2019  KeenTools

# This program is free software: you can redistribute it and/or modify
# it under the terms of the GNU General Public License as published by
# the Free Software Foundation, either version 3 of the License, or
# (at your option) any later version.

# This program is distributed in the hope that it will be useful,
# but WITHOUT ANY WARRANTY; without even the implied warranty of
# MERCHANTABILITY or FITNESS FOR A PARTICULAR PURPOSE.  See the
# GNU General Public License for more details.

# You should have received a copy of the GNU General Public License
# along with this program.  If not, see <https://www.gnu.org/licenses/>.
# ##### END GPL LICENSE BLOCK #####

import re

import bpy
from bpy.props import (
    StringProperty,
    IntProperty,
    BoolProperty
)
from bpy.types import Operator

from ..utils.kt_logging import KTLogger
from ..addon_config import (Config,
                            fb_settings,
                            get_operator,
                            show_user_preferences,
                            show_tool_preferences)
from ..utils.bpy_common import (bpy_background_mode,
                                bpy_show_addon_preferences,
                                bpy_view_camera)
from ..facebuilder_config import FBConfig
from .fbloader import FBLoader
from ..utils import manipulate, materials, coords, images
from ..utils.attrs import get_obj_collection, safe_delete_collection
from ..facebuilder.utils.exif_reader import (update_exif_sizes_message,
                                             copy_exif_parameters_from_camera_to_head)
from .utils.manipulate import check_settings
from .utils.manipulate import push_head_in_undo_history
from ..utils.operator_action import (create_blendshapes,
                                     delete_blendshapes,
                                     load_animation_from_csv,
                                     create_example_animation,
                                     reset_blendshape_values,
                                     clear_animation,
                                     export_head_to_fbx,
                                     update_blendshapes,
                                     unhide_head,
                                     reconstruct_by_mesh)
from ..utils.localview import exit_area_localview
from .ui_strings import buttons
from .integration import FB_OT_ExportToCC


_log = KTLogger(__name__)


class ButtonOperator:
    bl_options = {'REGISTER', 'UNDO'}

    def draw(self, context):
        pass


class ActiveButtonOperator(ButtonOperator):
    active_button: BoolProperty(default=True)


class FB_OT_SelectHead(Operator):
    bl_idname = FBConfig.fb_select_head_idname
    bl_label = buttons[bl_idname].label
    bl_description = buttons[bl_idname].description
    bl_options = {'REGISTER', 'UNDO'}

    headnum: IntProperty(default=0)

    def draw(self, context):
        pass

    def execute(self, context):
        if not check_settings():
            return {'CANCELLED'}

        settings = fb_settings()
        head = settings.get_head(self.headnum)

        manipulate.center_viewports_on_object(head.headobj)
        return {'FINISHED'}


class FB_OT_DeleteHead(Operator):
    bl_idname = FBConfig.fb_delete_head_idname
    bl_label = buttons[bl_idname].label
    bl_description = buttons[bl_idname].description
    bl_options = {'REGISTER', 'UNDO'}

    headnum: IntProperty(default=0)

    def draw(self, context):
        pass

    def execute(self, context):
        if not check_settings():
            return {'CANCELLED'}

        settings = fb_settings()
        head = settings.get_head(self.headnum)

        for c in head.cameras:
            try:
                # Remove camera object
                bpy.data.objects.remove(c.camobj)  # , do_unlink=True
            except Exception:
                pass

        try:
            col = get_obj_collection(head.headobj)
            # Remove head object
            bpy.data.objects.remove(head.headobj)  # , do_unlink=True
            safe_delete_collection(col)
        except Exception:
            pass
        settings.heads.remove(self.headnum)
        return {'FINISHED'}


class FB_OT_SelectCamera(Operator):
    bl_idname = FBConfig.fb_select_camera_idname
    bl_label = buttons[bl_idname].label
    bl_description = buttons[bl_idname].description
    bl_options = {'REGISTER', 'INTERNAL'}

    headnum: IntProperty(default=0)
    camnum: IntProperty(default=0)

    def draw(self, context):
        pass

    def execute(self, context):
        if not check_settings():
            return {'CANCELLED'}

        settings = fb_settings()
        head = settings.get_head(self.headnum)
        camera = head.get_camera(self.camnum)

        copy_exif_parameters_from_camera_to_head(camera, head)
        update_exif_sizes_message(self.headnum, camera.cam_image)

        pinmode_op = get_operator(FBConfig.fb_pinmode_idname)
        if not bpy_background_mode():
            try:
                pinmode_op('INVOKE_DEFAULT',
                           headnum=self.headnum, camnum=self.camnum)
            except Exception as err:
                self.report({'ERROR'}, str(err))

        return {'FINISHED'}


class FB_OT_CenterGeo(Operator):
    bl_idname = FBConfig.fb_center_geo_idname
    bl_label = buttons[bl_idname].label
    bl_description = buttons[bl_idname].description
    bl_options = {'REGISTER', 'INTERNAL'}

    headnum: IntProperty(default=0)
    camnum: IntProperty(default=0)

    def draw(self, context):
        pass

    def execute(self, context):
        if not check_settings():
            return {'CANCELLED'}

        settings = fb_settings()
        headnum = self.headnum
        camnum = self.camnum

        FBLoader.center_geo_camera_projection(headnum, camnum)
        FBLoader.save_fb_serial_and_image_pathes(headnum)
        FBLoader.place_camera(headnum, camnum)

        push_head_in_undo_history(settings.get_head(headnum), 'Reset Camera.')

        FBLoader.update_viewport_shaders(area=context.area,
                                         headnum=headnum, camnum=camnum,
                                         wireframe=True,
                                         pins_and_residuals=True)
        return {'FINISHED'}


class FB_OT_Unmorph(Operator):
    bl_idname = FBConfig.fb_unmorph_idname
    bl_label = buttons[bl_idname].label
    bl_description = buttons[bl_idname].description
    bl_options = {'REGISTER', 'INTERNAL'}

    headnum: IntProperty(default=0)
    camnum: IntProperty(default=0)

    def draw(self, context):
        pass

    def execute(self, context):
        if not check_settings():
            return {'CANCELLED'}
        settings = fb_settings()
        headnum = self.headnum
        camnum = self.camnum
        head = settings.get_head(headnum)

        fb = FBLoader.get_builder()
        fb.unmorph()

        for i, camera in enumerate(head.cameras):
            fb.remove_pins(camera.get_keyframe())
            camera.pins_count = 0

        coords.update_head_mesh_non_neutral(fb, head)
        FBLoader.save_fb_serial_and_image_pathes(headnum)

        if settings.pinmode:
            FBLoader.load_pins_into_viewport(headnum, camnum)
            FBLoader.update_viewport_shaders(area=context.area,
                                             headnum=headnum, camnum=camnum,
                                             wireframe=True,
                                             pins_and_residuals=True)

        push_head_in_undo_history(settings.get_head(headnum), 'After Reset')

        return {'FINISHED'}


class FB_OT_RemovePins(Operator):
    bl_idname = FBConfig.fb_remove_pins_idname
    bl_label = buttons[bl_idname].label
    bl_description = buttons[bl_idname].description
    bl_options = {'REGISTER', 'INTERNAL'}

    headnum: IntProperty(default=0)
    camnum: IntProperty(default=0)

    def draw(self, context):
        pass

    def execute(self, context):
        settings = fb_settings()

        if not settings.pinmode:
            return {'CANCELLED'}

        headnum = self.headnum
        camnum = self.camnum

        fb = FBLoader.get_builder()
        kid = settings.get_keyframe(headnum, camnum)

        fb.remove_pins(kid)
        FBLoader.solve(headnum, camnum)

        FBLoader.save_fb_serial_and_image_pathes(headnum)
        FBLoader.update_camera_pins_count(headnum, camnum)
        FBLoader.load_pins_into_viewport(headnum, camnum)
        FBLoader.update_viewport_shaders(area=context.area,
                                         headnum=headnum, camnum=camnum,
                                         wireframe=True,
                                         pins_and_residuals=True)

        push_head_in_undo_history(settings.get_head(headnum), 'Remove pins')

        return {'FINISHED'}


class FB_OT_WireframeColor(Operator):
    bl_idname = FBConfig.fb_wireframe_color_idname
    bl_label = buttons[bl_idname].label
    bl_description = buttons[bl_idname].description
    bl_options = {'REGISTER', 'UNDO', 'INTERNAL'}

    action: StringProperty(name="Action Name")

    def draw(self, context):
        pass

    def execute(self, context):
        def _setup_colors_from_scheme(name):
            settings = fb_settings()
            settings.wireframe_color = FBConfig.color_schemes[name][0]
            settings.wireframe_special_color = FBConfig.color_schemes[name][1]

        if self.action == 'wireframe_red':
            _setup_colors_from_scheme('red')
        elif self.action == 'wireframe_green':
            _setup_colors_from_scheme('green')
        elif self.action == 'wireframe_blue':
            _setup_colors_from_scheme('blue')
        elif self.action == 'wireframe_cyan':
            _setup_colors_from_scheme('cyan')
        elif self.action == 'wireframe_magenta':
            _setup_colors_from_scheme('magenta')
        elif self.action == 'wireframe_yellow':
            _setup_colors_from_scheme('yellow')
        elif self.action == 'wireframe_black':
            _setup_colors_from_scheme('black')
        elif self.action == 'wireframe_white':
            _setup_colors_from_scheme('white')

        return {'FINISHED'}


class FB_OT_FilterCameras(Operator):
    bl_idname = FBConfig.fb_filter_cameras_idname
    bl_label = buttons[bl_idname].label
    bl_description = buttons[bl_idname].description
    bl_options = {'REGISTER', 'UNDO', 'INTERNAL'}

    action: StringProperty(name="Action Name")
    headnum: IntProperty(default=0)

    def draw(self, context):
        pass

    def execute(self, context):
        settings = fb_settings()

        if self.action == 'select_all_cameras':
            for c in settings.get_head(self.headnum).cameras:
                c.use_in_tex_baking = True

        elif self.action == 'deselect_all_cameras':
            for c in settings.get_head(self.headnum).cameras:
                c.use_in_tex_baking = False

        return {'FINISHED'}


class FB_OT_DeleteCamera(Operator):
    bl_idname = FBConfig.fb_delete_camera_idname
    bl_label = buttons[bl_idname].label
    bl_description = buttons[bl_idname].description
    bl_options = {'REGISTER', 'UNDO'}

    headnum: IntProperty(default=0)
    camnum: IntProperty(default=0)

    def draw(self, context):
        pass

    def execute(self, context):
        if not check_settings():
            return {'CANCELLED'}

        settings = fb_settings()
        headnum = self.headnum
        camnum = self.camnum

        head = settings.get_head(headnum)
        if head is None:
            return {'CANCELLED'}
        camera = head.get_camera(camnum)
        if camera is None:
            return {'CANCELLED'}

        kid = camera.get_keyframe()
        if head.get_expression_view_keyframe() == kid:
            head.set_neutral_expression_view()

        fb = FBLoader.get_builder()
        fb.remove_keyframe(kid)

        camera.delete_cam_image()
        camera.delete_camobj()
        head.cameras.remove(camnum)

        FBLoader.save_fb_serial_and_image_pathes(headnum)

        if settings.current_camnum > camnum:
            settings.current_camnum -= 1
        elif settings.current_camnum == camnum:
            settings.current_camnum = -1
            settings.reset_pinmode_id()

        _log.output(f'CAMERA H:{headnum} C:{camnum} REMOVED')
        return {'FINISHED'}


class FB_OT_ProperViewMenuExec(Operator):
    bl_idname = FBConfig.fb_proper_view_menu_exec_idname
    bl_label = buttons[bl_idname].label
    bl_description = buttons[bl_idname].description
    bl_options = {'REGISTER', 'UNDO'}

    headnum: IntProperty(default=0)
    camnum: IntProperty(default=0)

    def draw(self, context):
        pass

    def execute(self, context):
        settings = fb_settings()
        settings.tmp_headnum = self.headnum
        settings.tmp_camnum = self.camnum
        bpy.ops.wm.call_menu(
            'INVOKE_DEFAULT', name=FBConfig.fb_proper_view_menu_idname)
        return {'FINISHED'}


class FB_OT_AddonSetupDefaults(Operator):
    bl_idname = FBConfig.fb_addon_setup_defaults_idname
    bl_label = buttons[bl_idname].label
    bl_description = buttons[bl_idname].description
    bl_options = {'REGISTER'}

    def draw(self, context):
        pass

    def execute(self, context):
        show_user_preferences(facebuilder=True, geotracker=False)
        show_tool_preferences(facebuilder=True, geotracker=False)
        bpy_show_addon_preferences()
        return {'FINISHED'}


class FB_OT_BakeTexture(Operator):
    bl_idname = FBConfig.fb_bake_tex_idname
    bl_label = buttons[bl_idname].label
    bl_description = buttons[bl_idname].description
    bl_options = {'REGISTER', 'UNDO'}

    headnum: IntProperty(default=0)

    def draw(self, context):
        pass

    def execute(self, context):
        settings = fb_settings()
        head = settings.get_head(self.headnum)
        texture_baked = materials.bake_tex(
            self.headnum, head.preview_texture_name())

        if not texture_baked:
            return {'CANCELLED'}

        if settings.tex_auto_preview:
            mat = materials.show_texture_in_mat(
                head.preview_texture_name(),
                head.preview_material_name())
            materials.assign_material_to_object(head.headobj, mat)
            materials.toggle_mode(('MATERIAL',))

            if settings.pinmode:
                settings.force_out_pinmode = True
                if head.should_use_emotions():
                    bpy_view_camera()

        return {'FINISHED'}


class FB_OT_DeleteTexture(Operator):
    bl_idname = FBConfig.fb_delete_texture_idname
    bl_label = buttons[bl_idname].label
    bl_description = buttons[bl_idname].description
    bl_options = {'REGISTER', 'UNDO'}

    headnum: IntProperty(default=0)

    def draw(self, context):
        pass

    def execute(self, context):
        settings = fb_settings()
        head = settings.get_head(self.headnum)
        if head is None:
            return {'CANCELLED'}
        images.remove_bpy_image_by_name(head.preview_texture_name())
        materials.remove_mat_by_name(head.preview_material_name())
        return {'FINISHED'}


class FB_OT_RotateImageCW(Operator):
    bl_idname = FBConfig.fb_rotate_image_cw_idname
    bl_label = buttons[bl_idname].label
    bl_description = buttons[bl_idname].description
    bl_options = {'REGISTER', 'UNDO'}

    headnum: IntProperty(default=0)
    camnum: IntProperty(default=0)

    def draw(self, context):
        pass

    def execute(self, context):
        settings = fb_settings()
        camera = settings.get_camera(self.headnum, self.camnum)
        camera.rotate_background_image(1)
        camera.update_scene_frame_size()
        camera.update_background_image_scale()
        FBLoader.save_fb_serial_and_image_pathes(self.headnum)
        return {'FINISHED'}


class FB_OT_RotateImageCCW(Operator):
    bl_idname = FBConfig.fb_rotate_image_ccw_idname
    bl_label = buttons[bl_idname].label
    bl_description = buttons[bl_idname].description
    bl_options = {'REGISTER', 'UNDO'}

    headnum: IntProperty(default=0)
    camnum: IntProperty(default=0)

    def draw(self, context):
        pass

    def execute(self, context):
        settings = fb_settings()
        camera = settings.get_camera(self.headnum, self.camnum)
        camera.rotate_background_image(-1)
        camera.update_scene_frame_size()
        camera.update_background_image_scale()
        FBLoader.save_fb_serial_and_image_pathes(self.headnum)
        return {'FINISHED'}


class FB_OT_ResetImageRotation(Operator):
    bl_idname = FBConfig.fb_reset_image_rotation_idname
    bl_label = buttons[bl_idname].label
    bl_description = buttons[bl_idname].description
    bl_options = {'REGISTER', 'UNDO'}

    headnum: IntProperty(default=0)
    camnum: IntProperty(default=0)

    def draw(self, context):
        pass

    def execute(self, context):
        settings = fb_settings()
        camera = settings.get_camera(self.headnum, self.camnum)
        camera.reset_background_image_rotation()
        camera.update_scene_frame_size()
        camera.update_background_image_scale()
        FBLoader.save_fb_serial_and_image_pathes(self.headnum)
        return {'FINISHED'}


class FB_OT_ResetExpression(Operator):
    bl_idname = FBConfig.fb_reset_expression_idname
    bl_label = buttons[bl_idname].label
    bl_description = buttons[bl_idname].description
    bl_options = {'REGISTER', 'UNDO'}

    headnum: IntProperty(default=0)
    camnum: IntProperty(default=0)

    def draw(self, context):
        pass

    def execute(self, context):
        settings = fb_settings()
        head = settings.get_head(self.headnum)

        if not settings.pinmode:
            return {'CANCELLED'}
        if head is None:
            return {'CANCELLED'}
        if not head.has_camera(settings.current_camnum):
            return {'CANCELLED'}

        FBLoader.load_model(self.headnum)
        fb = FBLoader.get_builder()
        fb.reset_to_neutral_emotions(head.get_keyframe(self.camnum))

        FBLoader.save_fb_serial_and_image_pathes(self.headnum)
        coords.update_head_mesh_non_neutral(fb, head)
        FBLoader.update_viewport_shaders(area=context.area,
                                         headnum=self.headnum,
                                         camnum=self.camnum,
                                         wireframe=True,
                                         pins_and_residuals=True)

        push_head_in_undo_history(head, 'Reset Expression.')

        return {'FINISHED'}


class FB_OT_ShowTexture(Operator):
    bl_idname = FBConfig.fb_show_tex_idname
    bl_label = buttons[bl_idname].label
    bl_description = buttons[bl_idname].description
    bl_options = {'REGISTER', 'UNDO'}

    def draw(self, context):
        pass

    def execute(self, context):
        settings = fb_settings()
        head = settings.get_head(settings.current_headnum)
        if head is None:
            return {'CANCELLED'}

        tex = materials.find_bpy_image_by_name(head.preview_texture_name())
        if tex is None:
            return {'CANCELLED'}

        if settings.pinmode:
            FBLoader.out_pinmode(settings.current_headnum)
            exit_area_localview(context.area)

        mat = materials.show_texture_in_mat(
            head.preview_texture_name(), head.preview_material_name())
        materials.assign_material_to_object(head.headobj, mat)
        materials.switch_to_mode('MATERIAL')

        _log.output('SWITCH TO MATERIAL MODE WITH TEXTURE')
        return {'FINISHED'}


class FB_OT_ShowSolid(Operator):
    bl_idname = FBConfig.fb_show_solid_idname
    bl_label = buttons[bl_idname].label
    bl_description = buttons[bl_idname].description
    bl_options = {'REGISTER', 'INTERNAL'}

    def draw(self, context):
        pass

    def execute(self, context):
        _log.output('SWITCH TO SOLID MODE')
        settings = fb_settings()
        if settings.pinmode:
            FBLoader.out_pinmode(settings.current_headnum)
            exit_area_localview(context.area)
        materials.switch_to_mode('SOLID')
        return {'FINISHED'}


class FB_OT_ExitPinmode(Operator):
    bl_idname = FBConfig.fb_exit_pinmode_idname
    bl_label = buttons[bl_idname].label
    bl_description = buttons[bl_idname].description
    bl_options = {'REGISTER', 'UNDO'}

    def draw(self, context):
        pass

    def execute(self, context):
        settings = fb_settings()
        if settings.pinmode:
            settings.force_out_pinmode = True
        return {'FINISHED'}


class FB_OT_CreateBlendshapes(ButtonOperator, Operator):
    bl_idname = FBConfig.fb_create_blendshapes_idname
    bl_label = buttons[bl_idname].label
    bl_description = buttons[bl_idname].description

    def execute(self, context):
        return create_blendshapes(self)


class FB_OT_DeleteBlendshapes(ActiveButtonOperator, Operator):
    bl_idname = FBConfig.fb_delete_blendshapes_idname
    bl_label = buttons[bl_idname].label
    bl_description = buttons[bl_idname].description

    def execute(self, context):
        if not self.active_button:
            return {'CANCELLED'}
        return delete_blendshapes(self)


class FB_OT_LoadAnimationFromCSV(ButtonOperator, Operator):
    bl_idname = FBConfig.fb_load_animation_from_csv_idname
    bl_label = buttons[bl_idname].label
    bl_description = buttons[bl_idname].description

    def execute(self, context):
        return load_animation_from_csv(self)


class FB_OT_CreateExampleAnimation(ActiveButtonOperator, Operator):
    bl_idname = FBConfig.fb_create_example_animation_idname
    bl_label = buttons[bl_idname].label
    bl_description = buttons[bl_idname].description

    def execute(self, context):
        if not self.active_button:
            return {'CANCELLED'}
        return create_example_animation(self)


class FB_OT_ResetBlendshapeValues(ButtonOperator, Operator):
    bl_idname = FBConfig.fb_reset_blendshape_values_idname
    bl_label = buttons[bl_idname].label
    bl_description = buttons[bl_idname].description

    def execute(self, context):
        return reset_blendshape_values(self)


class FB_OT_ClearAnimation(ActiveButtonOperator, Operator):
    bl_idname = FBConfig.fb_clear_animation_idname
    bl_label = buttons[bl_idname].label
    bl_description = buttons[bl_idname].description

    def execute(self, context):
        if not self.active_button:
            return {'CANCELLED'}
        return clear_animation(self)


class FB_OT_ExportHeadToFBX(ButtonOperator, Operator):
    bl_idname = FBConfig.fb_export_head_to_fbx_idname
    bl_label = buttons[bl_idname].label
    bl_description = buttons[bl_idname].description

    def execute(self, context):
        settings = fb_settings()
        if settings.pinmode:
            FBLoader.out_pinmode(settings.current_headnum)
            exit_area_localview(context.area)

        return export_head_to_fbx(self)


class FB_OT_UpdateBlendshapes(ButtonOperator, Operator):
    bl_idname = FBConfig.fb_update_blendshapes_idname
    bl_label = buttons[bl_idname].label
    bl_description = buttons[bl_idname].description

    def execute(self, context):
        return update_blendshapes(self)


class FB_OT_UnhideHead(ButtonOperator, Operator):
    bl_idname = FBConfig.fb_unhide_head_idname
    bl_label = buttons[bl_idname].label
    bl_description = buttons[bl_idname].description

    def execute(self, context):
        return unhide_head(self, context)


class FB_OT_ReconstructHead(ButtonOperator, Operator):
    bl_idname = FBConfig.fb_reconstruct_head_idname
    bl_label = buttons[bl_idname].label
    bl_description = buttons[bl_idname].description

    def execute(self, context):
        return reconstruct_by_mesh()


class FB_OT_DefaultPinSettings(ButtonOperator, Operator):
    bl_idname = FBConfig.fb_default_pin_settings_idname
    bl_label = buttons[bl_idname].label
    bl_description = buttons[bl_idname].description

    def execute(self, context):
        settings = fb_settings()
        prefs = settings.preferences()
        settings.pin_size = prefs.pin_size
        settings.pin_sensitivity = prefs.pin_sensitivity
        return {'FINISHED'}


class FB_OT_DefaultWireframeSettings(ButtonOperator, Operator):
    bl_idname = FBConfig.fb_default_wireframe_settings_idname
    bl_label = buttons[bl_idname].label
    bl_description = buttons[bl_idname].description

    def execute(self, context):
        settings = fb_settings()
        prefs = settings.preferences()
        settings.wireframe_color = prefs.fb_wireframe_color
        settings.wireframe_special_color = prefs.fb_wireframe_special_color
        settings.wireframe_midline_color = prefs.fb_wireframe_midline_color
        settings.wireframe_opacity = prefs.fb_wireframe_opacity
        return {'FINISHED'}


class FB_OT_SelectCurrentHead(ButtonOperator, Operator):
    bl_idname = FBConfig.fb_select_current_head_idname
    bl_label = buttons[bl_idname].label
    bl_description = buttons[bl_idname].description

    headnum: IntProperty(default=0)

    def execute(self, context):
        op = get_operator(FBConfig.fb_select_head_idname)
        op('EXEC_DEFAULT', headnum=self.headnum)
        return {'FINISHED'}


class FB_OT_SelectCurrentCamera(ButtonOperator, Operator):
    bl_idname = FBConfig.fb_select_current_camera_idname
    bl_label = buttons[bl_idname].label
    bl_description = buttons[bl_idname].description

    def execute(self, context):
        op = get_operator(FBConfig.fb_exit_pinmode_idname)
        op('EXEC_DEFAULT')
        return {'FINISHED'}


class FB_OT_ResetToneGain(ButtonOperator, Operator):
    bl_idname = FBConfig.fb_reset_tone_exposure_idname
    bl_label = buttons[bl_idname].label
    bl_description = buttons[bl_idname].description

    def execute(self, context):
<<<<<<< HEAD
        settings = get_fb_settings()
        cam = settings.get_camera(settings.current_headnum,
                                  settings.current_camnum)
        if not cam:
            return {'CANCELLED'}
=======
        settings = fb_settings()
        cam = settings.get_camera(self.headnum, self.camnum)
>>>>>>> 7da329bb
        cam.tone_exposure = Config.default_tone_exposure
        return {'FINISHED'}


class FB_OT_ResetToneGamma(ButtonOperator, Operator):
    bl_idname = FBConfig.fb_reset_tone_gamma_idname
    bl_label = buttons[bl_idname].label
    bl_description = buttons[bl_idname].description

    def execute(self, context):
        settings = get_fb_settings()
        cam = settings.get_camera(settings.current_headnum,
                                  settings.current_camnum)
        if not cam:
            return {'CANCELLED'}
        cam.tone_gamma = Config.default_tone_gamma
        return {'FINISHED'}


class FB_OT_ResetToneMapping(ButtonOperator, Operator):
    bl_idname = FBConfig.fb_reset_tone_mapping_idname
    bl_label = buttons[bl_idname].label
    bl_description = buttons[bl_idname].description

    def execute(self, context):
<<<<<<< HEAD
        _log.output(f'{self.__class__.__name__} execute')
        settings = get_fb_settings()
        cam = settings.get_camera(settings.current_headnum,
                                  settings.current_camnum)
        if not cam:
            return {'CANCELLED'}
        cam.tone_exposure = Config.default_tone_exposure
=======
        settings = fb_settings()
        cam = settings.get_camera(self.headnum, self.camnum)
>>>>>>> 7da329bb
        cam.tone_gamma = Config.default_tone_gamma
        return {'FINISHED'}


def _draw_exif(layout, head):
    # Show EXIF info message
    if len(head.exif.info_message) > 0:
        box = layout.box()
        arr = re.split("\r\n|\n", head.exif.info_message)
        col = box.column()
        col.scale_y = Config.text_scale_y
        for a in arr:
            col.label(text=a)

    # Show EXIF sizes message
    if len(head.exif.sizes_message) > 0:
        box = layout.box()
        arr = re.split("\r\n|\n", head.exif.sizes_message)
        col = box.column()
        col.scale_y = Config.text_scale_y
        for a in arr:
            col.label(text=a)


class FB_OT_ImageInfo(Operator):
    bl_idname = FBConfig.fb_image_info_idname
    bl_label = buttons[bl_idname].label
    bl_description = buttons[bl_idname].description
    bl_options = {'REGISTER', 'INTERNAL', 'UNDO'}

    def draw(self, context):
        layout = self.layout
        settings = get_fb_settings()
        head = settings.get_head(settings.current_headnum)
        if not head:
            return
        camera = head.get_camera(settings.current_camnum)
        if camera is None:
            return
        col = layout.column()
        col.label(text=f'File: {camera.get_image_name()}')
        _draw_exif(layout, head)

    def cancel(self, context):
        _log.output('CANCEL PRECALC INFO')

    def execute(self, context):
        _log.output(f'{self.__class__.__name__} execute')
        return {'FINISHED'}

    def invoke(self, context, event):
        _log.output(f'{self.__class__.__name__} invoke')
        settings = get_fb_settings()
        head = settings.get_head(settings.current_headnum)
        if not head:
            return {'CANCELLED'}
        return context.window_manager.invoke_popup(self, width=350)


class FB_OT_TextureBakeOptions(Operator):
    bl_idname = FBConfig.fb_texture_bake_options_idname
    bl_label = buttons[bl_idname].label
    bl_description = buttons[bl_idname].description
    bl_options = {'REGISTER', 'INTERNAL', 'UNDO'}

    def draw(self, context):
        layout = self.layout
        settings = get_fb_settings()
        if settings is None:
            return

        col = layout.column(align=True)
        row = col.row()
        row.label(text='Resolution (in pixels)')
        btn = row.column(align=True)
        btn.active = False
        btn.operator(FBConfig.fb_reset_texture_resolution_idname,
                     text='', icon='LOOP_BACK', emboss=False, depress=False)

        col.separator(factor=0.4)
        row = col.row(align=True)
        row.prop(settings, 'tex_width', text='W')
        row.prop(settings, 'tex_height', text='H')

        col = layout.column(align=True)
        row = col.row()
        row.label(text='Advanced')
        btn = row.column(align=True)
        btn.active = False
        btn.operator(FBConfig.fb_reset_advanced_settings_idname,
                     text='', icon='LOOP_BACK', emboss=False, depress=False)

        col.separator(factor=0.4)
        col.prop(settings, 'tex_face_angles_affection')
        col.prop(settings, 'tex_uv_expand_percents')
        col.separator(factor=0.8)
        col.prop(settings, 'tex_equalize_brightness')
        col.prop(settings, 'tex_equalize_colour')
        col.prop(settings, 'tex_fill_gaps')

    def execute(self, context):
        return {'FINISHED'}

    def cancel(self, context):
        pass

    def invoke(self, context, event):
        return context.window_manager.invoke_props_dialog(self, width=350)


class FB_OT_ResetTextureResolution(ButtonOperator, Operator):
    bl_idname = FBConfig.fb_reset_texture_resolution_idname
    bl_label = buttons[bl_idname].label
    bl_description = buttons[bl_idname].description

    def execute(self, context):
        _log.output(f'{self.__class__.__name__} execute')
        settings = get_fb_settings()
        if not settings:
            return {'CANCELLED'}
        settings.tex_width = Config.default_tex_width
        settings.tex_height = Config.default_tex_height
        return {'FINISHED'}


class FB_OT_ResetTextureSettings(ButtonOperator, Operator):
    bl_idname = FBConfig.fb_reset_advanced_settings_idname
    bl_label = buttons[bl_idname].label
    bl_description = buttons[bl_idname].description

    def execute(self, context):
        _log.output(f'{self.__class__.__name__} execute')
        settings = get_fb_settings()
        if not settings:
            return {'CANCELLED'}
        settings.tex_face_angles_affection = Config.default_tex_face_angles_affection
        settings.tex_uv_expand_percents = Config.default_tex_uv_expand_percents
        return {'FINISHED'}


CLASSES_TO_REGISTER = (FB_OT_SelectHead,
                       FB_OT_SelectCurrentHead,
                       FB_OT_DeleteHead,
                       FB_OT_SelectCamera,
                       FB_OT_SelectCurrentCamera,
                       FB_OT_CenterGeo,
                       FB_OT_Unmorph,
                       FB_OT_RemovePins,
                       FB_OT_WireframeColor,
                       FB_OT_FilterCameras,
                       FB_OT_ProperViewMenuExec,
                       FB_OT_DeleteCamera,
                       FB_OT_AddonSetupDefaults,
                       FB_OT_BakeTexture,
                       FB_OT_DeleteTexture,
                       FB_OT_RotateImageCW,
                       FB_OT_RotateImageCCW,
                       FB_OT_ResetImageRotation,
                       FB_OT_ResetExpression,
                       FB_OT_ShowTexture,
                       FB_OT_ShowSolid,
                       FB_OT_ExitPinmode,
                       FB_OT_CreateBlendshapes,
                       FB_OT_DeleteBlendshapes,
                       FB_OT_LoadAnimationFromCSV,
                       FB_OT_CreateExampleAnimation,
                       FB_OT_ResetBlendshapeValues,
                       FB_OT_ClearAnimation,
                       FB_OT_ExportHeadToFBX,
                       FB_OT_ExportToCC,  # Integration
                       FB_OT_UpdateBlendshapes,
                       FB_OT_UnhideHead,
                       FB_OT_ReconstructHead,
                       FB_OT_DefaultPinSettings,
                       FB_OT_DefaultWireframeSettings,
                       FB_OT_ResetToneGain,
                       FB_OT_ResetToneGamma,
                       FB_OT_ResetToneMapping,
                       FB_OT_ImageInfo,
                       FB_OT_TextureBakeOptions,
                       FB_OT_ResetTextureResolution,
                       FB_OT_ResetTextureSettings)<|MERGE_RESOLUTION|>--- conflicted
+++ resolved
@@ -817,16 +817,12 @@
     bl_description = buttons[bl_idname].description
 
     def execute(self, context):
-<<<<<<< HEAD
-        settings = get_fb_settings()
+        settings = fb_settings()
         cam = settings.get_camera(settings.current_headnum,
                                   settings.current_camnum)
         if not cam:
             return {'CANCELLED'}
-=======
-        settings = fb_settings()
-        cam = settings.get_camera(self.headnum, self.camnum)
->>>>>>> 7da329bb
+
         cam.tone_exposure = Config.default_tone_exposure
         return {'FINISHED'}
 
@@ -837,7 +833,7 @@
     bl_description = buttons[bl_idname].description
 
     def execute(self, context):
-        settings = get_fb_settings()
+        settings = fb_settings()
         cam = settings.get_camera(settings.current_headnum,
                                   settings.current_camnum)
         if not cam:
@@ -852,18 +848,14 @@
     bl_description = buttons[bl_idname].description
 
     def execute(self, context):
-<<<<<<< HEAD
         _log.output(f'{self.__class__.__name__} execute')
-        settings = get_fb_settings()
+        settings = fb_settings()
         cam = settings.get_camera(settings.current_headnum,
                                   settings.current_camnum)
         if not cam:
             return {'CANCELLED'}
         cam.tone_exposure = Config.default_tone_exposure
-=======
-        settings = fb_settings()
-        cam = settings.get_camera(self.headnum, self.camnum)
->>>>>>> 7da329bb
+
         cam.tone_gamma = Config.default_tone_gamma
         return {'FINISHED'}
 
@@ -896,7 +888,7 @@
 
     def draw(self, context):
         layout = self.layout
-        settings = get_fb_settings()
+        settings = fb_settings()
         head = settings.get_head(settings.current_headnum)
         if not head:
             return
@@ -916,7 +908,7 @@
 
     def invoke(self, context, event):
         _log.output(f'{self.__class__.__name__} invoke')
-        settings = get_fb_settings()
+        settings = fb_settings()
         head = settings.get_head(settings.current_headnum)
         if not head:
             return {'CANCELLED'}
@@ -931,7 +923,7 @@
 
     def draw(self, context):
         layout = self.layout
-        settings = get_fb_settings()
+        settings = fb_settings()
         if settings is None:
             return
 
@@ -981,7 +973,7 @@
 
     def execute(self, context):
         _log.output(f'{self.__class__.__name__} execute')
-        settings = get_fb_settings()
+        settings = fb_settings()
         if not settings:
             return {'CANCELLED'}
         settings.tex_width = Config.default_tex_width
@@ -996,7 +988,7 @@
 
     def execute(self, context):
         _log.output(f'{self.__class__.__name__} execute')
-        settings = get_fb_settings()
+        settings = fb_settings()
         if not settings:
             return {'CANCELLED'}
         settings.tex_face_angles_affection = Config.default_tex_face_angles_affection

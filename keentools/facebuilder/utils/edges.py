# ##### BEGIN GPL LICENSE BLOCK #####
# KeenTools for blender is a blender addon for using KeenTools in Blender.
# Copyright (C) 2019-2022  KeenTools

# This program is free software: you can redistribute it and/or modify
# it under the terms of the GNU General Public License as published by
# the Free Software Foundation, either version 3 of the License, or
# (at your option) any later version.

# This program is distributed in the hope that it will be useful,
# but WITHOUT ANY WARRANTY; without even the implied warranty of
# MERCHANTABILITY or FITNESS FOR A PARTICULAR PURPOSE.  See the
# GNU General Public License for more details.

# You should have received a copy of the GNU General Public License
# along with this program.  If not, see <https://www.gnu.org/licenses/>.
# ##### END GPL LICENSE BLOCK #####

from typing import Any, Tuple, List, Optional
import numpy as np

import bpy
from bpy.types import Area, Image, Object, SpaceView3D
import bgl
import gpu
from gpu_extras.batch import batch_for_shader

from ...utils.kt_logging import KTLogger
from ...addon_config import Config
from ...facebuilder_config import FBConfig
from ...utils.edges import KTEdgeShaderBase, KTEdgeShader2D
from ...utils.coords import (frame_to_image_space,
                             get_camera_border,
                             image_space_to_region,
                             xy_to_xz_rotation_matrix_3x3,
                             multiply_verts_on_matrix_4x4,
                             get_triangulation_indices)
from ...utils.gpu_shaders import (solid_line_2d_shader,
                                  black_fill_shader,
<<<<<<< HEAD
                                  black_offset_fill_local_shader,
                                  raster_image_shader)
=======
                                  raster_image_shader,
                                  builtin_3d_uniform_color_shader)
>>>>>>> a3c7e3b4
from ...utils.images import (check_bpy_image_has_same_size,
                             find_bpy_image_by_name,
                             remove_bpy_image,
                             assign_pixels_data,
                             inverse_gamma_color)
from ...utils.bpy_common import use_gpu_instead_of_bgl


_log = KTLogger(__name__)


def set_blend_alpha(use_gpu: bool = use_gpu_instead_of_bgl) -> None:
    if use_gpu:
        gpu.state.blend_set('ALPHA')
    else:
        bgl.glEnable(bgl.GL_BLEND)
        bgl.glBlendFunc(bgl.GL_SRC_ALPHA, bgl.GL_ONE_MINUS_SRC_ALPHA)


def set_shader_sampler(shader: Any, wireframe_image: Any,
                       use_gpu: bool = use_gpu_instead_of_bgl) -> None:
    if use_gpu:
        shader.uniform_sampler(
            'image', gpu.texture.from_image(wireframe_image))
    else:
        bgl.glActiveTexture(bgl.GL_TEXTURE0)
        bgl.glBindTexture(bgl.GL_TEXTURE_2D,
                          wireframe_image.bindcode)
        shader.uniform_int('image', 0)


def set_color_mask(r: bool, g: bool, b: bool, a: bool,
                   use_gpu: bool = use_gpu_instead_of_bgl) -> None:
    def _bool_to_gl(v: bool) -> Any:
        return bgl.GL_FALSE if not v else bgl.GL_TRUE

    if use_gpu:
        gpu.state.color_mask_set(r, g, b, a)
    else:
        bgl.glColorMask(_bool_to_gl(r), _bool_to_gl(g),
                        _bool_to_gl(b), _bool_to_gl(a))


def set_depth_test(mode: str = 'LESS_EQUAL',
                   use_gpu: bool = use_gpu_instead_of_bgl) -> None:
    if use_gpu:
        gpu.state.depth_test_set(mode)
    else:
        if mode == 'NONE':
            bgl.glDisable(bgl.GL_DEPTH_TEST)
        else:
            bgl.glEnable(bgl.GL_DEPTH_TEST)
            if mode == 'LESS_EQUAL':
                bgl.glDepthFunc(bgl.GL_LEQUAL)


def set_line_width(line_width: float = 1.0,
                   use_gpu: bool = use_gpu_instead_of_bgl) -> None:
    if use_gpu:
        gpu.state.line_width_set(line_width)
    else:
        bgl.glLineWidth(line_width)


def set_smooth_line(use_gpu: bool = use_gpu_instead_of_bgl) -> None:
    if use_gpu:
        pass
    else:
        bgl.glEnable(bgl.GL_LINE_SMOOTH)
        bgl.glHint(bgl.GL_LINE_SMOOTH_HINT, bgl.GL_NICEST)


def revert_blender_viewport_state(use_gpu: bool = use_gpu_instead_of_bgl) -> None:
    if not use_gpu:
        bgl.glDepthMask(bgl.GL_TRUE)
        bgl.glDisable(bgl.GL_DEPTH_TEST)


class FBRectangleShader2D(KTEdgeShader2D):
    def __init__(self, target_class: Any=SpaceView3D):
        self.rectangles = []
        super().__init__(target_class)
        self.line_width = FBConfig.face_selection_frame_width

    def clear_rectangles(self) -> None:
        self.rectangles = []

    def add_rectangle(self, x1: float, y1: float, x2: float, y2: float,
                      frame_w: float, frame_h: float, color: Tuple) -> None:
        self.rectangles.append([
            *frame_to_image_space(x1, y1, frame_w, frame_h),
            *frame_to_image_space(x2, y2, frame_w, frame_h),
            frame_w, frame_h, (*color,), (*color,)])

    def active_rectangle_index(self, mouse_x: float, mouse_y: float) -> int:
        current_index = -1
        dist_squared = 10000000.0
        for i, rect in enumerate(self.rectangles):
            x1, y1, x2, y2 = rect[:4]
            if x1 <= mouse_x <= x2 and y1 <= mouse_y <= y2:
                d2 = (mouse_x - (x1 + x2) * 0.5) ** 2 + \
                     (mouse_y - (y1 + y2) * 0.5) ** 2
                if d2 < dist_squared:
                    dist_squared = d2
                    current_index = i
        return current_index

    def highlight_rectangle(self, index: int=-1,
                            color: Tuple=(1.0, 0.0, 0.0, 1.0)) -> None:
        for i, rect in enumerate(self.rectangles):
            rect[6] = (*color,) if i == index else (*rect[7],)

    def prepare_shader_data(self, area: Area) -> None:
        rect_points = []
        rect_colors = []

        rx1, ry1, rx2, ry2 = get_camera_border(area)

        for x1, y1, x2, y2, w, h, col1, col2 in self.rectangles:
            points = [(x1, y1), (x1, y2), (x2, y2), (x2, y1)]
            previous_p = points[-1]
            for p in points:
                rect_points.append(image_space_to_region(*previous_p,
                                                         rx1, ry1, rx2, ry2))
                rect_colors.append(col1)
                rect_points.append(image_space_to_region(*p,
                                                         rx1, ry1, rx2, ry2))
                rect_colors.append(col1)
                previous_p = p

        self.set_vertices_colors(rect_points, rect_colors)

    def init_shaders(self) -> Optional[bool]:
        if self.line_shader is not None:
            _log.output(f'{self.__class__.__name__}.line_shader: skip')
            return None

        self.line_shader = solid_line_2d_shader()
        res = self.line_shader is not None
        _log.output(f'{self.__class__.__name__}.line_shader: {res}')
        return res

    def draw_checks(self, context: Any) -> bool:
        if self.is_handler_list_empty():
            self.unregister_handler()
            return False

        if self.line_shader is None or self.line_batch is None:
            return False

        if self.work_area != context.area:
            return False

        return True

    def draw_main_bgl(self, context: Any) -> None:
        set_blend_alpha()
        set_smooth_line()
        set_line_width(self.line_width)
        self.line_shader.bind()
        self.line_batch.draw(self.line_shader)

    def create_batch(self) -> None:
        if self.line_shader is None:
            _log.error(f'{self.__class__.__name__}.line_shader: is empty')
            return
        self.line_batch = batch_for_shader(
            self.line_shader, 'LINES',
            {'pos': self.vertices, 'color': self.vertices_colors}
        )


class FBRasterEdgeShader3D(KTEdgeShaderBase):
    def __init__(self, target_class: Any=SpaceView3D):
        self.edge_indices: Any = np.array([], dtype=np.int32)
        self.edge_uvs: Any = np.empty(shape=(0, 3), dtype=np.float32)

        self.wide_edge_vertices: Any = np.empty(shape=(0, 3), dtype=np.float32)
        self.wide_edge_uvs: Any = np.empty(shape=(0, 2), dtype=np.float32)
        self.vertex_pos_indices: Any = np.empty(shape=(0, 3), dtype=np.int32)
        self.vertex_opp_indices: Any = np.empty(shape=(0, 3), dtype=np.int32)
        self.opposite_edge_vertices: Any = np.empty(shape=(0, 3), dtype=np.float32)
        self.viewport_size: Tuple[float, float] = (1920, 1080)

        self.texture_colors: List = [(1., 0., 0.), (0., 1., 0.), (0., 0., 1.)]
        self.opacity: float = 0.5
        self.use_simple_shader: bool = False
        self.simple_line_shader: Optional[Any] = None
        super().__init__(target_class)

    def get_statistics(self):
        return f'\nvertices: {len(self.vertices)}' \
               f'\ntriangle_indices: {len(self.triangle_indices)}' \
               f'\ntriangle_vertices: {len(self.triangle_vertices)}' \
               f'\nedge_vertices: {len(self.edge_vertices)}' \
               f'\nedge_colors: {len(self.edge_colors)}' \
               f'\nedge_indices: {len(self.edge_indices)}' \
               f'\nedge_uvs: {len(self.edge_uvs)}' \
               f'\nopposite_edge_vertices: {len(self.opposite_edge_vertices)}' \
               f'\ntexture_colors: {self.texture_colors}'

    def set_viewport_size(self, region: Any):
        if not region or not region.width or not region.height:
            return
        w, h = region.width, region.height
        if w <= 0 or h <=0:
            return
        self.viewport_size = (w, h)

    def init_colors(self, colors: List, opacity: float) -> None:
        self.texture_colors = [inverse_gamma_color(color[:3]) for color in colors]
        self.opacity = opacity

    def switch_to_simple_shader(self) -> None:
        self.use_simple_shader = True

    def switch_to_complex_shader(self) -> None:
        self.use_simple_shader = False

    def init_wireframe_image(self, fb: Any, show_specials: bool) -> bool:
        _log.output('init_wireframe_image call')
        if not show_specials or not fb.face_texture_available():
            self.switch_to_simple_shader()
            _log.error('init_wireframe_image cannot initialize image 1')
            return False

        fb.set_face_texture_colors(self.texture_colors)
        image_data = fb.face_texture()
        size = image_data.shape[:2]
        assert size[0] > 0 and size[1] > 0
        image_name = FBConfig.coloring_texture_name
        wireframe_image = find_bpy_image_by_name(image_name)
        if wireframe_image is None or \
                not check_bpy_image_has_same_size(wireframe_image, size):
            remove_bpy_image(wireframe_image)
            wireframe_image = bpy.data.images.new(image_name,
                                                  width=size[1],
                                                  height=size[0],
                                                  alpha=True,
                                                  float_buffer=False)
        if wireframe_image:
            rgba = np.ones((size[1], size[0], 4), dtype=np.float32)
            rgba[:, :, :3] = image_data
            assign_pixels_data(wireframe_image.pixels, rgba.ravel())
            wireframe_image.pack()
            self.switch_to_complex_shader()
            return True
        _log.error('init_wireframe_image cannot initialize image 2')
        self.switch_to_simple_shader()
        return False

    def _activate_coloring_image(self, image: Image) -> None:
        if image.gl_load():
            raise Exception()
        image.gl_touch()

    def _deactivate_coloring_image(self, image: Optional[Image]) -> None:
        if image is not None:
            image.gl_free()

    def _check_coloring_image(self, image: Optional[Image]) -> bool:
        if self.use_simple_shader:
            return True
        if image is None:
            return False

        if image.bindcode == 0:
            self._activate_coloring_image(image)
        return True

    def draw_empty_fill(self) -> None:
        shader = self.fill_shader
        shader.bind()
        shader.uniform_vector_float(
            shader.uniform_from_name('modelMatrix'),
            self.object_world_matrix.ravel(), 16)
        self.fill_batch.draw(shader)

    def draw_checks(self, context: Any) -> bool:
        if self.is_handler_list_empty():
            self.unregister_handler()
            return False

        if not self.is_visible():
            return False

        if self.work_area != context.area:
            return False

        return True

    def draw_simple_line(self):
        set_line_width(self.line_width)
        set_blend_alpha()
        self.simple_line_shader.bind()
        self.simple_line_shader.uniform_float(
            'color', ((*self.texture_colors[0][:3], self.opacity)))
        self.simple_line_batch.draw(self.simple_line_shader)

    def _draw_textured_line(self):
        wireframe_image = find_bpy_image_by_name(FBConfig.coloring_texture_name)
        if not self._check_coloring_image(wireframe_image):
            _log.error(f'draw_textured_line_gpu _check_coloring_image failed: {wireframe_image}')
            self.unregister_handler()
            return
        if not wireframe_image:
            self.switch_to_simple_shader()
            self.draw_simple_line()
            _log.error('draw_textured_line_gpu switched to simple')
        else:
            set_blend_alpha()
            shader = self.line_shader
            shader.bind()
            set_shader_sampler(shader, wireframe_image)
            shader.uniform_float('opacity', self.opacity)
            shader.uniform_float('adaptiveOpacity', self.adaptive_opacity)

            shader.uniform_vector_float(
                shader.uniform_from_name('modelMatrix'),
                self.object_world_matrix.ravel(), 16)
            shader.uniform_float('viewportSize', self.viewport_size)
            shader.uniform_float('lineWidth', self.line_width)
            shader.uniform_float('filterRadius', 0.5)
            self.line_batch.draw(shader)

    def draw_main_bgl(self, context: Any) -> None:
        self.draw_main_gpu(context)
        revert_blender_viewport_state()

    def draw_main_gpu(self, context: Any) -> None:
        set_depth_test('LESS_EQUAL')
        set_color_mask(False, False, False, False)
        self.draw_empty_fill()
        set_color_mask(True, True, True, True)
        self.set_viewport_size(context.region)
        if not self.use_simple_shader:
            self._draw_textured_line()
        else:
            self.draw_simple_line()

    def create_batches(self) -> None:
        if self.fill_shader is not None:
            self.fill_batch = batch_for_shader(
                self.fill_shader, 'TRIS',
                {'pos': self.triangle_vertices}
            )
        else:
            _log.error(f'{self.__class__.__name__}.fill_shader: is empty')

        if self.simple_line_shader is not None:
            self.simple_line_batch = batch_for_shader(
                self.simple_line_shader, 'LINES',
                {'pos': self.edge_vertices},
            )
        else:
            _log.error(f'{self.__class__.__name__}.simple_line_shader: is empty')

        if self.line_shader is not None:
            self.line_batch = batch_for_shader(
                self.line_shader, 'TRIS',
                {'pos': self.wide_edge_vertices if len(self.wide_edge_vertices) > 0 else [],
                 'texCoord': self.wide_edge_uvs if len(self.wide_edge_uvs) > 0 else [],
                 'opp': self.opposite_edge_vertices if len(self.opposite_edge_vertices) > 0 else [],
                 }
            )
        else:
            _log.error(f'{self.__class__.__name__}.line_shader: is empty')

    def init_shaders(self) -> Optional[bool]:
        changes = False
        res = [True] * 3

        if self.fill_shader is None:
            self.fill_shader = black_offset_fill_local_shader(
                offset=Config.wireframe_offset_constant)
            res[0] = self.fill_shader is not None
            _log.output(f'{self.__class__.__name__}.fill_shader: {res[0]}')
            changes = True
        else:
            _log.output(f'{self.__class__.__name__}.fill_shader: skip')

        if self.simple_line_shader is None:
            self.simple_line_shader = builtin_3d_uniform_color_shader()
            res[2] = self.simple_line_shader is not None
            _log.output(f'{self.__class__.__name__}.simple_line_shader: {res[2]}')
            changes = True
        else:
            _log.output(f'{self.__class__.__name__}.simple_line_shader: skip')

        if self.line_shader is None:
            self.line_shader = raster_image_shader()
            res[1] = self.line_shader is not None
            _log.output(f'{self.__class__.__name__}.line_shader: {res[1]}')
            changes = True
        else:
            _log.output(f'{self.__class__.__name__}.line_shader: skip')

        if changes:
            return res[0] and res[1] and res[2]
        return None

    def init_geom_data_from_fb(self, fb: Any, obj: Object,
                               keyframe: Optional[int]=None) -> None:
        if keyframe is not None:
            geom_verts = fb.applied_args_model_vertices_at(keyframe) @ \
                         xy_to_xz_rotation_matrix_3x3()
        else:
            geom_verts = fb.applied_args_vertices() @ \
                         xy_to_xz_rotation_matrix_3x3()

        m = np.array(obj.matrix_world, dtype=np.float32).transpose()
        self.vertices = multiply_verts_on_matrix_4x4(geom_verts, m)
        self.triangle_indices = get_triangulation_indices(obj.data)

    def init_geom_data_from_mesh(self, obj: Object) -> None:
        mesh = obj.data
        verts = np.empty((len(mesh.vertices), 3), dtype=np.float32)
        mesh.vertices.foreach_get(
            'co', np.reshape(verts, len(mesh.vertices) * 3))

        m = np.array(obj.matrix_world, dtype=np.float32).transpose()
        self.vertices = multiply_verts_on_matrix_4x4(verts, m)
        self.triangle_indices = get_triangulation_indices(mesh)

    def _clear_edge_uvs(self) -> None:
        self.edge_indices = np.empty(shape=(0,), dtype=np.int32)
        self.edge_uvs = np.empty(shape=(0, 3), dtype=np.float32)
        self.wide_edge_uvs = np.empty(shape=(0, 3), dtype=np.float32)

    def init_edge_indices(self, builder: Any) -> None:
        _log.output(_log.color('blue', 'init_edge_indices call'))
        if not builder.face_texture_available():
            self._clear_edge_uvs()
            return

        geo = builder.applied_args_replaced_uvs_model()
        me = geo.mesh(0)
        face_counts = [me.face_size(x) for x in range(me.faces_count())]
        indices = np.empty((sum(face_counts), 2), dtype=np.int32)
        tex_coords = np.empty((sum(face_counts) * 2, 2), dtype=np.float32)

        i = 0
        for face, count in enumerate(face_counts):
            for k in range(0, count - 1):
                tex_coords[i * 2] = me.uv(face, k)
                tex_coords[i * 2 + 1] = me.uv(face, k + 1)
                indices[i] = (me.face_point(face, k),
                              me.face_point(face, k + 1))
                i += 1

            tex_coords[i * 2] = me.uv(face, count - 1)
            tex_coords[i * 2 + 1] = me.uv(face, 0)
            indices[i] = (me.face_point(face, count - 1),
                          me.face_point(face, 0))
            i += 1

        self.edge_indices = indices
        self.edge_uvs = tex_coords
        _log.output(f'init_edge_indices'
                    f'\nedge_indices: {self.edge_indices.shape}'
                    f'\nedge_uvs: {self.edge_uvs.shape}')

    def init_geom_data_from_core(self, edge_vertices: Any,
                                 triangle_vertices: Any):
        def _make_index_arrays(numb: int) -> Tuple[Any, Any]:
            arr1 = np.empty((numb, 3), dtype=np.int32)
            arr2 = np.empty((numb, 3), dtype=np.int32)
            for i in range(int(numb / 2)):
                first = (2 * i, 2 * i + 1, 2 * i)
                second = (2 * i + 1, 2 * i, 2 * i + 1)
                arr1[2 * i] = first
                arr1[2 * i + 1] = second
                arr2[2 * i] = second
                arr2[2 * i + 1] = first
            return arr1.ravel(), arr2.ravel()

        _log.output(_log.color('yellow', 'init_geom_data_from_core'))
        len_edge_vertices = len(edge_vertices)
        if len_edge_vertices * 3 != len(self.vertex_pos_indices):
            _log.output('init_geom_data_from_core recalc index arrays')
            self.vertex_pos_indices, self.vertex_opp_indices = \
                _make_index_arrays(len_edge_vertices)

        self.edge_vertices = multiply_verts_on_matrix_4x4(
            edge_vertices, self.object_world_matrix)
        self.wide_edge_vertices = edge_vertices[self.vertex_pos_indices]
        self.wide_edge_uvs = self.edge_uvs[self.vertex_pos_indices]
        self.opposite_edge_vertices = edge_vertices[self.vertex_opp_indices]
        self.triangle_vertices = triangle_vertices<|MERGE_RESOLUTION|>--- conflicted
+++ resolved
@@ -36,14 +36,10 @@
                              multiply_verts_on_matrix_4x4,
                              get_triangulation_indices)
 from ...utils.gpu_shaders import (solid_line_2d_shader,
-                                  black_fill_shader,
-<<<<<<< HEAD
                                   black_offset_fill_local_shader,
-                                  raster_image_shader)
-=======
                                   raster_image_shader,
                                   builtin_3d_uniform_color_shader)
->>>>>>> a3c7e3b4
+
 from ...utils.images import (check_bpy_image_has_same_size,
                              find_bpy_image_by_name,
                              remove_bpy_image,

# ##### BEGIN GPL LICENSE BLOCK #####
# KeenTools for blender is a blender addon for using KeenTools in Blender.
# Copyright (C) 2019  KeenTools

# This program is free software: you can redistribute it and/or modify
# it under the terms of the GNU General Public License as published by
# the Free Software Foundation, either version 3 of the License, or
# (at your option) any later version.

# This program is distributed in the hope that it will be useful,
# but WITHOUT ANY WARRANTY; without even the implied warranty of
# MERCHANTABILITY or FITNESS FOR A PARTICULAR PURPOSE.  See the
# GNU General Public License for more details.

# You should have received a copy of the GNU General Public License
# along with this program.  If not, see <https://www.gnu.org/licenses/>.
# ##### END GPL LICENSE BLOCK #####

import re
from functools import partial
from typing import Optional

from bpy.types import Panel, Area, Window, Screen

from ...utils.kt_logging import KTLogger
from ...updater.panels import (KT_PT_UpdatePanel,
                               KT_PT_DownloadNotification,
                               KT_PT_DownloadingProblemPanel,
                               KT_PT_UpdatesInstallationPanel)
from ...updater.utils import KTUpdater
from ...addon_config import (Config,
                             fb_settings,
                             facebuilder_enabled,
                             addon_pinmode,
                             ProductType)
from ...facebuilder_config import FBConfig
from ...utils.version import BVersion
from ..fbloader import FBLoader
from ...utils.manipulate import (has_no_blendshape,
                                has_blendshapes_action)
from ..utils.manipulate import (what_is_state, get_current_head, get_obj_from_context)
from ...utils.materials import find_bpy_image_by_name
from ...blender_independent_packages.pykeentools_loader import is_installed as pkt_is_installed
from ...utils.localview import exit_area_localview, check_context_localview
from ...utils.bpy_common import bpy_timer_register
from ...utils.grace_timer import KTGraceTimer
from ...utils.icons import KTIcons


_log = KTLogger(__name__)


_fb_grace_timer = KTGraceTimer(ProductType.FACEBUILDER)


def _state_valid_to_show(state):
    # RECONSTRUCT, NO_HEADS, THIS_HEAD, ONE_HEAD, MANY_HEADS, PINMODE, FACS_HEAD
    return state in {'THIS_HEAD', 'ONE_HEAD', 'PINMODE'}


def _show_all_panels():
    if not pkt_is_installed():
        return False
    state, _ = what_is_state()
    return _state_valid_to_show(state)


def _show_all_panels_no_blendshapes():
    if not pkt_is_installed():
        return False
    state, headnum = what_is_state()
    if not _state_valid_to_show(state):
        return False
    settings = fb_settings()
    if settings is None:
        return False
    return settings.get_head(headnum).has_no_blendshapes()


def _draw_update_blendshapes_panel(layout):
    box = layout.box()
    col = box.column()
    col.alert = True
    col.scale_y = Config.text_scale_y
    col.label(text='The shape has been changed,')
    col.label(text='blendshapes need to be updated')
    box.operator(FBConfig.fb_update_blendshapes_idname)


def _pinmode_escaper(area: Area, window: Optional[Window],
                     screen: Optional[Screen]) -> None:
    settings = fb_settings()
    exit_area_localview(area, window, screen)
    settings.pinmode = False
    settings.viewport_state.show_ui_elements(area)
    return None


def _start_pinmode_escaper(context):
    _log.output(f'_start_pinmode_escaper: area={context.area}')
    bpy_timer_register(partial(_pinmode_escaper, context.area, context.window,
                               context.screen), first_interval=0.01)


def _exit_from_localview_button(layout, context):
    if not addon_pinmode() and check_context_localview(context):
        col = layout.column()
        col.alert = True
        col.scale_y = 2.0
        col.operator(Config.kt_exit_localview_idname)


def _geomobj_delete_handler() -> None:
    settings = fb_settings()
    settings.force_out_pinmode = True
    return None


def _start_geomobj_delete_handler() -> None:
    bpy_timer_register(_geomobj_delete_handler, first_interval=0.01)


def _autoloader_handler(headnum: int) -> None:
    _log.output(f'Head autoloader started: {headnum}')
    if not FBLoader.load_model(headnum):
        _log.error(f'Head autoloader failed: {headnum}')
    return None


def _start_autoloader_handler(headnum: int) -> None:
    bpy_timer_register(partial(_autoloader_handler, headnum), first_interval=0.01)


def _draw_align_button(layout, scale=2.0, depress=False):
    settings = get_fb_settings()
    row = layout.row()
    row.scale_y = scale
    # op = row.operator(
    #     FBConfig.fb_pickmode_starter_idname,
    #     text='Align face', icon='SHADERFX', depress=depress)
    op = row.operator(
        FBConfig.fb_pickmode_starter_idname, **KTIcons.key_value('magic'),
        text='Align face', depress=depress)
    op.headnum = settings.current_headnum
    op.camnum = settings.current_camnum


def _draw_exit_pinmode(layout, scale=2.0, depress=True):
    settings = get_fb_settings()
    if settings is None:
        return
    if settings.pinmode:
        col = layout.column()
        col.scale_y = scale
        col.operator(FBConfig.fb_exit_pinmode_idname,
                     icon='LOOP_BACK', depress=depress)


def _draw_pins_panel(layout):
    settings = get_fb_settings()
    if settings is None:
        return
    headnum, camnum = settings.current_headnum, settings.current_camnum
    col = layout.column(align=True)
    col.scale_y = Config.btn_scale_y

    if settings.get_head(headnum).should_use_emotions():
        op = col.operator(FBConfig.fb_reset_expression_idname)
        op.headnum = headnum
        op.camnum = camnum

    op = col.operator(FBConfig.fb_center_geo_idname, text='Reset camera')
    op.headnum = headnum
    op.camnum = camnum

    op = col.operator(FBConfig.fb_remove_pins_idname, text='Remove all pins')
    op.headnum = headnum
    op.camnum = camnum


def _draw_camera_info(layout):
    settings = get_fb_settings()
    camera = settings.get_camera(settings.current_headnum,
                                 settings.current_camnum)
    if camera is None:
        return
    col = layout.column()

    row = col.row(align=True)
    row.prop(camera, 'auto_focal_estimation')
    # row.operator(FBConfig.fb_image_info_idname, text='', icon='INFO')

    row = col.row(align=True)
    row.active = not camera.auto_focal_estimation
    row.prop(camera, 'focal')
    row.operator(FBConfig.fb_image_info_idname, text='', icon='INFO')


def _draw_camera_hint(layout, headnum):
    settings = get_fb_settings()
    if settings is None:
        return
    head = settings.get_head(headnum)

    if not head.has_pins() \
            and head.get_last_camnum() >= 0 \
            and not settings.pinmode:
        box = layout.box()
        row = box.split(factor=0.1)
        row.label(text='', icon='INFO')
        col = row.column(align=True)
        col.scale_y = Config.text_scale_y
        col.label(text='Align mesh to image')
        col.label(text='in each view below')


def _draw_expression_settings(layout, head, box_layout=True):
    if not head.should_use_emotions():
        return
    if box_layout:
        box = layout.box()
    else:
        box = layout
    col = box.column(align=True)
    col.prop(head, 'lock_blinking')
    col.prop(head, 'lock_neck_movement')
    # col.label(text='Apply expression in 3D:')
    # col.prop(head, 'expression_view', text='')


class Common:
    bl_space_type = 'VIEW_3D'
    bl_region_type = 'UI'
    bl_category = Config.fb_tab_category
    bl_context = 'objectmode'

    @classmethod
    def poll(cls, context):
        return facebuilder_enabled()


class CommonClosed(Common):
    bl_options = {'DEFAULT_CLOSED'}


class AllVisible(Common):
    @classmethod
    def poll(cls, context):
        if not facebuilder_enabled():
            return False
        return _show_all_panels()


class AllVisibleClosed(AllVisible):
    bl_options = {'DEFAULT_CLOSED'}


class FB_PT_HeaderPanel(Common, Panel):
    bl_idname = FBConfig.fb_header_panel_idname
    bl_label = '{} {}'.format(
            FBConfig.fb_tool_name, Config.addon_version)

    def draw_header_preset(self, context):
        layout = self.layout
        row = layout.row()
        op = row.operator(
            Config.kt_addon_settings_idname,
            text='', icon='PREFERENCES', emboss=False)
        op.show = 'facebuilder'

    def _create_head_button(self, layout, active=True):
        settings = get_fb_settings()
        first_head = len(settings.heads) == 0
        row = layout.row(align=True)
        row.enabled = active
        row.scale_y = 2.0 if first_head else Config.btn_scale_y
        row.operator(
            FBConfig.fb_add_head_operator_idname,
            text='Create New Head', icon='USER' if first_head else 'ADD')

    def _head_creation_offer(self, layout):
        self._create_head_button(layout)

    def _pkt_install_offer(self, layout):
        col = layout.column(align=True)
        col.scale_y = Config.text_scale_y
        col.label(text='You need to install')
        col.label(text='KeenTools Core library')
        col.label(text='before using FaceBuilder.')

        row = layout.row()
        row.scale_y = 2.0
        op = row.operator(
            Config.kt_addon_settings_idname,
            text='Install Core library', icon='PREFERENCES')
        op.show = 'none'

    def _draw_start_panel(self, layout):
        if not pkt_is_installed():
            self._pkt_install_offer(layout)
        else:
            self._head_creation_offer(layout)

    def _draw_reconstruct(self, layout):
        row = layout.row()
        row.scale_y = 3.0
        row.operator(FBConfig.fb_reconstruct_head_idname)

    def _draw_many_heads(self, layout, active=True):
        # Output List of all heads in Scene
        settings = fb_settings()
        if settings is None:
            return
        state, headnum = what_is_state()

        for i, h in enumerate(settings.heads):
            row = layout.row(align=True)
            row.scale_y = Config.btn_scale_y
            row.enabled = active

            if headnum == i:
                op = row.operator(FBConfig.fb_select_current_head_idname,
                                  text=h.headobj.name, icon='USER',
                                  depress=True)
                op.headnum = i
            else:
                op = row.operator(FBConfig.fb_select_head_idname,
                                  text=h.headobj.name, icon='USER')
                op.headnum = i

            if not settings.pinmode:
                op = row.operator(
                    FBConfig.fb_delete_head_idname,
                    text='', icon='CANCEL')
                op.headnum = i

    def draw(self, context):
        layout = self.layout

        if not pkt_is_installed():
            self._draw_start_panel(layout)
            return

        state, headnum = what_is_state()

        if headnum >= 0 and FBLoader.is_not_loaded():
            _start_autoloader_handler(headnum)

        if state == 'PINMODE':
            # Unhide Button if Head is hidden in pinmode (by ex. after Undo)
            if not FBLoader.viewport().wireframer().is_working():
                row = layout.row()
                row.scale_y = 2.0
                row.alert = True
                row.operator(FBConfig.fb_unhide_head_idname, icon='HIDE_OFF')
                _start_pinmode_escaper(context)

            col = layout.column(align=True)
            self._draw_many_heads(col, active=False)
            self._create_head_button(col, active=False)
            # _draw_exit_pinmode(layout, scale=Config.btn_scale_y, depress=False)

        elif state == 'RECONSTRUCT':
            self._draw_reconstruct(layout)
            _exit_from_localview_button(layout, context)
            return

        elif state == 'NO_HEADS':
            self._draw_start_panel(layout)
            KTUpdater.call_updater('FaceBuilder')
            _fb_grace_timer.start()
            _exit_from_localview_button(layout, context)
            return

        else:
            col = layout.column(align=True)
            self._draw_many_heads(col)
            self._create_head_button(col)
            _exit_from_localview_button(layout, context)
            KTUpdater.call_updater('FaceBuilder')
            _fb_grace_timer.start()


class FB_PT_UpdatePanel(KT_PT_UpdatePanel):
    bl_idname = FBConfig.fb_update_panel_idname
    bl_category = Config.fb_tab_category

    @classmethod
    def poll(cls, context):
        if not facebuilder_enabled():
            return False
        return KTUpdater.is_active()


class FB_PT_DownloadNotification(KT_PT_DownloadNotification):
    bl_idname = FBConfig.fb_download_notification_panel_idname
    bl_category = Config.fb_tab_category


class FB_PT_DownloadingProblemPanel(KT_PT_DownloadingProblemPanel):
    bl_idname = FBConfig.fb_downloading_problem_panel_idname
    bl_category = Config.fb_tab_category


class FB_PT_UpdatesInstallationPanel(KT_PT_UpdatesInstallationPanel):
    bl_idname = FBConfig.fb_updates_installation_panel_idname
    bl_category = Config.fb_tab_category


class FB_PT_CameraPanel(AllVisibleClosed, Panel):
    bl_idname = FBConfig.fb_camera_panel_idname
    bl_label = 'Options'
    # bl_parent_id = FBConfig.fb_views_panel_idname

    @classmethod
    def poll(cls, context):
        if not facebuilder_enabled():
            return False
        # settings = get_fb_settings()
        # if not settings.pinmode:
        #     return False
        return _show_all_panels()

    def draw_header_preset(self, context):
        layout = self.layout
        row = layout.row()
        row.active = False
        row.operator(
            FBConfig.fb_help_camera_idname,
            text='', icon='QUESTION', emboss=False)

    def draw(self, context):
<<<<<<< HEAD
        settings = get_fb_settings()
=======
        def _draw_default_mode(layout, settings, head):
            camera = head.get_camera(settings.current_camnum)
            if camera is None:
                return
            col = layout.column(align=True)

            col.label(text='File: {}'.format(camera.get_image_name()))
            col.separator(factor=0.4)

            box = col.box()
            box.prop(camera, 'auto_focal_estimation')
            if camera.auto_focal_estimation:
                box.label(text='Focal length: {:.2f} mm'.format(camera.focal))
            else:
                box.prop(camera, 'focal')

        def _draw_exif(layout, head):
            # Show EXIF info message
            if len(head.exif.info_message) > 0:
                box = layout.box()
                arr = re.split("\r\n|\n", head.exif.info_message)
                col = box.column()
                col.scale_y = Config.text_scale_y
                for a in arr:
                    col.label(text=a)

            # Show EXIF sizes message
            if len(head.exif.sizes_message) > 0:
                box = layout.box()
                arr = re.split("\r\n|\n", head.exif.sizes_message)
                col = box.column()
                col.scale_y = Config.text_scale_y
                for a in arr:
                    col.label(text=a)

        layout = self.layout
        settings = fb_settings()
>>>>>>> 7da329bb
        if settings is None:
            return

        layout = self.layout
        col = layout.column(align=True)
        col.label(text='Camera')
        # _draw_align_button(layout, scale=2.0, depress=True)
        _draw_camera_info(col)

        head = settings.get_head(settings.current_headnum)
        if not head:
            return

        col = layout.column(align=True)
        col.label(text='Solver')
        col.prop(head, 'use_emotions')
        _draw_expression_settings(col, head, box_layout=False)

        if not settings.pinmode:
            return

        col = layout.column(align=True)
        col.label(text='Rigidity')

        row = col.row(align=True)
        row.enabled = settings.pinmode
        row.prop(settings, 'shape_rigidity', text='Shape')

        if head.should_use_emotions():
            row = col.row(align=True)
            row.prop(settings, 'expression_rigidity', text='Expression')
            row.enabled = head.should_use_emotions()

        if not head.lock_blinking and head.should_use_emotions():
            row = col.row(align=True)
            row.prop(settings, 'blinking_rigidity', text='Eyelids')
            row.enabled = not head.lock_blinking and head.should_use_emotions()

        if not head.lock_neck_movement and head.should_use_emotions():
            row =  col.row(align=True)
            row.prop(settings, 'neck_movement_rigidity', text='Neck')
            row.enabled = not head.lock_neck_movement and head.should_use_emotions()

        # _draw_exit_pinmode(layout)
        # if settings.pinmode and \
        #         context.space_data.region_3d.view_perspective == 'CAMERA':
        #     _draw_pins_panel(layout)


class FB_PT_ViewsPanel(AllVisible, Panel):
    bl_idname = FBConfig.fb_views_panel_idname
    bl_label = 'Views'

    def draw_header_preset(self, context):
        layout = self.layout
        row = layout.row()
        row.active = False
        row.operator(
            FBConfig.fb_help_views_idname,
<<<<<<< HEAD
            text='', icon='QUESTION', emboss=False)
=======
            text='', icon='QUESTION')

    def _draw_pins_panel(self, headnum, camnum):
        settings = fb_settings()
        if settings is None:
            return
        layout = self.layout
        col = layout.column(align=True)
        col.scale_y = Config.btn_scale_y

        if settings.get_head(headnum).should_use_emotions():
            op = col.operator(FBConfig.fb_reset_expression_idname)
            op.headnum = headnum
            op.camnum = camnum

        op = col.operator(FBConfig.fb_center_geo_idname, text='Reset camera')
        op.headnum = headnum
        op.camnum = camnum

        op = col.operator(FBConfig.fb_remove_pins_idname, text='Remove all pins')
        op.headnum = headnum
        op.camnum = camnum
>>>>>>> 7da329bb

    def _draw_camera_list(self, headnum, layout):
        settings = fb_settings()
        if settings is None:
            return
        head = settings.get_head(headnum)

        if head is not None and not head.has_cameras():
            self._draw_add_images_button(headnum, layout, scale=2.0)
            return

        layout.prop(head, 'use_emotions')
        # _draw_expression_settings(layout, head)

        common_col = layout.column(align=True)
        for i, camera in enumerate(head.cameras):
            row = common_col.row(align=True)
            row.scale_y = Config.btn_scale_y
            view_icon = 'PINNED' if camera.has_pins() else 'HIDE_OFF'

            if settings.current_camnum == i and settings.pinmode:
                view_icon = 'LOOP_BACK'
                row.operator(FBConfig.fb_select_current_camera_idname,
                             text=camera.get_image_name(), icon=view_icon,
                             depress=True)
            else:
                op = row.operator(
                    FBConfig.fb_select_camera_idname,
                    text=camera.get_image_name(), icon=view_icon)
                op.headnum = headnum
                op.camnum = i

            col = row.column(align=True)
            op = col.operator(
                FBConfig.fb_proper_view_menu_exec_idname,
                text='', icon='COLLAPSEMENU')
            op.headnum = headnum
            op.camnum = i

        self._draw_add_images_button(headnum, common_col,
                                     scale=Config.btn_scale_y, icon='ADD')

<<<<<<< HEAD
    def _draw_add_images_button(self, headnum, layout, scale=2.0,
                                icon='OUTLINER_OB_IMAGE'):
        col = layout.column(align=True)
        col.scale_y = scale
        op = col.operator(FBConfig.fb_multiple_filebrowser_exec_idname,
                          text='Add Images' if icon != 'ADD' else '', icon=icon)
        op.headnum = headnum
=======
    def _draw_camera_hint(self, layout, headnum):
        settings = fb_settings()
        if settings is None:
            return
        head = settings.get_head(headnum)

        if not head.has_pins() \
                and head.get_last_camnum() >= 0 \
                and not settings.pinmode:
            col = layout.column()
            col.alert = True
            col.scale_y = Config.text_scale_y
            col.label(text='Press a view button with',icon='INFO')
            col.label(text='a picture file name below', icon='BLANK1')
            col.label(text='to switch to Pin mode', icon='BLANK1')

    def _draw_exit_pinmode(self, layout):
        settings = fb_settings()
        if settings is None:
            return
        if settings.pinmode:
            col = layout.column()
            col.scale_y = 2.0
            col.operator(FBConfig.fb_exit_pinmode_idname,
                         text='Exit Pin mode', icon='LOOP_BACK', depress=True)
>>>>>>> 7da329bb

    def draw(self, context):
        settings = fb_settings()
        if settings is None:
            return
        layout = self.layout

        state, headnum = what_is_state()
        if headnum < 0:
            return

        # _draw_camera_hint(layout, headnum)

        head = settings.get_head(headnum)
        if not head.blenshapes_are_relevant() and head.model_changed_by_pinmode:
            _draw_update_blendshapes_panel(layout)

        self._draw_camera_list(headnum, layout)

        if settings.pinmode:
            _draw_align_button(layout, scale=2.0, depress=False)

            # op = layout.operator(FBConfig.fb_unmorph_idname, text='Reset View')
            # op.headnum = headnum
            # op.camnum = settings.current_camnum

            op = layout.operator(FBConfig.fb_camera_actor_idname, text='Reset View')
            op.headnum = headnum
            op.camnum = settings.current_camnum
            op.action = 'reset_view'

        # _draw_exit_pinmode(layout)

        # Camera buttons Reset camera, Remove pins
        # if settings.pinmode and \
        #         context.space_data.region_3d.view_perspective == 'CAMERA':
        #     _draw_pins_panel(layout)

        if head.headobj and head.headobj.users == 1:
            _start_geomobj_delete_handler()


class FB_PT_Model(AllVisibleClosed, Panel):
    bl_idname = FBConfig.fb_model_panel_idname
    bl_label = 'Model'

    def draw_header_preset(self, context):
        layout = self.layout
        row = layout.row()
        row.active = False
        row.operator(
            FBConfig.fb_help_model_idname,
            text='', icon='QUESTION', emboss=False)

    def draw(self, context):
        layout = self.layout
        settings = fb_settings()
        if settings is None:
            return

        state, headnum = what_is_state()
        if headnum < 0:
            return

        head = settings.get_head(headnum)

        # col = layout.column()
        # col.scale_y = Config.btn_scale_y
        # op = col.operator(FBConfig.fb_unmorph_idname, text='Reset')
        # op.headnum = headnum
        # op.camnum = settings.current_camnum
        #
        # layout.prop(head, 'use_emotions')
        # _draw_expression_settings(layout, head)
        #
        # col = layout.column(align=True)
        # col.enabled = settings.pinmode
        # col.prop(settings, 'shape_rigidity')
        #
        # row = col.row(align=True)
        # row.prop(settings, 'expression_rigidity')
        # row.enabled = head.should_use_emotions()
        #
        # row = col.row(align=True)
        # row.prop(settings, 'blinking_rigidity')
        # row.enabled = not head.lock_blinking and head.should_use_emotions()
        #
        # row =  col.row(align=True)
        # row.prop(settings, 'neck_movement_rigidity')
        # row.enabled = not head.lock_neck_movement and head.should_use_emotions()

        # layout.prop(head, 'model_scale')

        row = layout.split(factor=0.35)
        row.label(text='Topology')
        row.prop(head, 'model_type', text='')
        layout.prop(head, 'tex_uv_shape')

        if not head.blenshapes_are_relevant() and head.model_changed_by_scale:
            _draw_update_blendshapes_panel(layout)

        col = layout.column(align=True)
        col.label(text='Apply expression in 3D:')
        col.prop(head, 'expression_view', text='')

        if FBLoader.is_not_loaded():
            return
        fb = FBLoader.get_builder()
        # box = layout.box()
        col = layout.column(align=True)
        col.label(text='Model parts')
        col.separator(factor=0.4)
        names = fb.mask_names()
        for i, mask in enumerate(fb.masks()):
            if i % 2 == 0:
                row = col.row(align=True)
            row.prop(head, 'masks', index=i, text=names[i])

        layout.prop(head, 'model_scale')

        col = layout.column()
        col.scale_y = Config.btn_scale_y
        col.alert = True
        op = col.operator(FBConfig.fb_unmorph_idname, text='Reset Head')
        op.headnum = headnum
        op.camnum = settings.current_camnum


class FB_PT_TexturePanel(AllVisibleClosed, Panel):
    bl_idname = FBConfig.fb_texture_panel_idname
    bl_label = 'Texture'

    def draw_header_preset(self, context):
        layout = self.layout
        row = layout.row()
        row.active = False
        row.operator(
            FBConfig.fb_help_texture_idname,
            text='', icon='QUESTION', emboss=False)

    @classmethod
    def get_area_mode(cls, context):
        area = context.area
        for space in area.spaces:
            if space.type == 'VIEW_3D':
                return space.shading.type
        return 'NONE'

    def draw(self, context):
        layout = self.layout
        obj = context.object
        settings = fb_settings()
        if settings is None:
            return
        headnum = settings.head_by_obj(obj)
        if headnum < 0:
            headnum = settings.current_headnum
        head = settings.get_head(headnum)

        layout.prop(head, 'tex_uv_shape')

        col = layout.column(align=True)
        row = col.row(align=True)
        row.scale_y = 2.0
        op = row.operator(FBConfig.fb_tex_selector_idname,
                          text='Create texture', icon='IMAGE')
        op.headnum = headnum

        row.operator(FBConfig.fb_texture_bake_options_idname,
                     text='', icon='PREFERENCES')

        texture_exists = find_bpy_image_by_name(head.preview_texture_name())

        if texture_exists:
            row = col.row(align=True)
            row.scale_y = Config.btn_scale_y
            if not texture_exists:
                row.active = False
            op = row.operator(FBConfig.fb_texture_file_export_idname,
                              text='Export', icon='EXPORT')
            op.headnum = headnum
            op = row.operator(FBConfig.fb_delete_texture_idname,
                              text='Delete', icon='X')
            op.headnum = headnum


class FB_PT_AppearancePanel(AllVisibleClosed, Panel):
    bl_idname = FBConfig.fb_appearance_panel_idname
    bl_label = 'Appearance'

    def draw_header_preset(self, context):
        layout = self.layout
        row = layout.row(align=True)
        row.active = False
        row.operator(
            FBConfig.fb_addon_setup_defaults_idname,
            text='', icon='PREFERENCES', emboss=False)
        row.operator(
            FBConfig.fb_help_appearance_idname,
<<<<<<< HEAD
            text='', icon='QUESTION', emboss=False)
=======
            text='', icon='QUESTION')

    def draw(self, context):
        layout = self.layout
        settings = fb_settings()
        if settings is None:
            return
>>>>>>> 7da329bb

    def _appearance_pin_settings(self, settings, layout) -> None:
        col = layout.column(align=True)
        row = col.row(align=True)
        row.label(text='Pins')
        col.separator(factor=0.4)
        btn = row.column(align=True)
        btn.active = False
        btn.scale_y = 0.75
        btn.operator(FBConfig.fb_default_pin_settings_idname, text='',
                     icon='LOOP_BACK', emboss=False, depress=False)
        col.prop(settings, 'pin_size', slider=True)
        col.prop(settings, 'pin_sensitivity', slider=True)

    def _appearance_wireframe_settings(self, settings, layout) -> None:
        col = layout.column(align=True)
        row = col.row(align=True)
        row.label(text='Wireframe')
        col.separator(factor=0.4)
        btn = row.column(align=True)
        btn.active = False
        btn.scale_y = 0.75
        btn.operator(
            FBConfig.fb_default_wireframe_settings_idname,
            text='', icon='LOOP_BACK', emboss=False, depress=False)

        split = col.split(factor=0.375, align=True)
        split2 = split.split(factor=0.34, align=True)
        split2.prop(settings, 'wireframe_color', text='')
        split3 = split2.split(factor=0.5, align=True)
        split3.prop(settings, 'wireframe_special_color', text='')
        split3.prop(settings, 'wireframe_midline_color', text='')
        split.prop(settings, 'wireframe_opacity', text='', slider=True)

        row = layout.row(align=True)
        op = row.operator(FBConfig.fb_wireframe_color_idname, text='R')
        op.action = 'wireframe_red'
        op = row.operator(FBConfig.fb_wireframe_color_idname, text='G')
        op.action = 'wireframe_green'
        op = row.operator(FBConfig.fb_wireframe_color_idname, text='B')
        op.action = 'wireframe_blue'
        op = row.operator(FBConfig.fb_wireframe_color_idname, text='C')
        op.action = 'wireframe_cyan'
        op = row.operator(FBConfig.fb_wireframe_color_idname, text='M')
        op.action = 'wireframe_magenta'
        op = row.operator(FBConfig.fb_wireframe_color_idname, text='Y')
        op.action = 'wireframe_yellow'
        op = row.operator(FBConfig.fb_wireframe_color_idname, text='K')
        op.action = 'wireframe_black'
        op = row.operator(FBConfig.fb_wireframe_color_idname, text='W')
        op.action = 'wireframe_white'

        col = layout.column(align=True)
        col.prop(settings, 'show_specials', text='Highlight head parts')
        col.prop(settings, 'wireframe_backface_culling')
        col.prop(settings, 'use_adaptive_opacity')

    def _appearance_image_adjustment(self, settings, layout) -> None:
        camera = settings.get_camera(settings.current_headnum,
                                     settings.current_camnum)
        if not camera:
            return

        col = layout.column(align=True)
        row = col.row(align=True)
        row.label(text='Background')
        col.separator(factor=0.4)
        btn = row.column(align=True)
        btn.active = False
        btn.scale_y = 0.75
        btn.operator(FBConfig.fb_reset_tone_mapping_idname,
                     text='', icon='LOOP_BACK', emboss=False, depress=False)
        col2 = col.column(align=True)
        row = col2.row(align=True)
        row.prop(camera, 'tone_exposure', slider=True)
        row.operator(FBConfig.fb_reset_tone_exposure_idname,
                     text='', icon='LOOP_BACK')
        row = col.row(align=True)
        row.prop(camera, 'tone_gamma', slider=True)
        row.operator(FBConfig.fb_reset_tone_gamma_idname,
                     text='', icon='LOOP_BACK')

    def draw(self, context):
        layout = self.layout
        settings = get_fb_settings()
        if settings is None:
            return

        self._appearance_wireframe_settings(settings, layout)
        self._appearance_pin_settings(settings, layout)
        if settings.pinmode:
            self._appearance_image_adjustment(settings, layout)


class FB_PT_BlendShapesPanel(AllVisibleClosed, Panel):
    bl_idname = FBConfig.fb_blendshapes_panel_idname
    bl_label = 'Blendshapes'

    @classmethod
    def poll(cls, context):
        if not facebuilder_enabled():
            return False
        if not pkt_is_installed():
            return False
        state, _ = what_is_state()
        return _state_valid_to_show(state) or state == 'FACS_HEAD'

    def draw_header_preset(self, context):
        layout = self.layout
        row = layout.row()
        row.active = False
        row.operator(
            FBConfig.fb_help_blendshapes_idname,
            text='', icon='QUESTION', emboss=False)

    def draw(self, context):
        layout = self.layout

        obj, scale = get_obj_from_context(context, force_fbloader=False)
        if not obj:
            return

        no_blendshapes = has_no_blendshape(obj)
        has_blendshapes_act = has_blendshapes_action(obj)

        col = layout.column(align=True)
        col.scale_y = Config.btn_scale_y
        col.operator(FBConfig.fb_create_blendshapes_idname)

        row = col.row(align=True)
        if no_blendshapes:
            row.active = False
        op = row.operator(FBConfig.fb_delete_blendshapes_idname)
        op.active_button = not no_blendshapes

        if not no_blendshapes:
            col.operator(FBConfig.fb_reset_blendshape_values_idname)

        if not no_blendshapes:
            box = layout.box()
            col = box.column(align=True)
            col.scale_y = Config.btn_scale_y
            col.label(text='Animation')
            col.separator(factor=0.4)

            col.operator(FBConfig.fb_load_animation_from_csv_idname)

            row = col.row(align=True)
            if has_blendshapes_act:
                row.active = False
            op = row.operator(FBConfig.fb_create_example_animation_idname)
            op.active_button = not has_blendshapes_act

            row = col.row(align=True)
            if not has_blendshapes_act:
                row.active = False
            op = row.operator(FBConfig.fb_clear_animation_idname)
            op.active_button = has_blendshapes_act


class FB_PT_ExportPanel(AllVisibleClosed, Panel):
    bl_idname = FBConfig.fb_export_panel_idname
    bl_label = 'Export'

    @classmethod
    def poll(cls, context):
        if not facebuilder_enabled():
            return False
        if not pkt_is_installed():
            return False
        state, _ = what_is_state()
        return _state_valid_to_show(state) or state == 'FACS_HEAD'

    def draw_header_preset(self, context):
        layout = self.layout
        row = layout.row()
        row.active = False
        row.operator(
            FBConfig.fb_help_blendshapes_idname,
            text='', icon='QUESTION', emboss=False)

    def draw(self, context):
        layout = self.layout

        col = layout.column(align=True)
        col.scale_y = Config.btn_scale_y
        col.operator(FBConfig.fb_export_head_to_fbx_idname)

        if not Config.integration_enabled or BVersion.os_name != 'windows':
            return

        state, _ = what_is_state()
        if _state_valid_to_show(state):
            col.operator(FBConfig.fb_export_to_cc_idname)<|MERGE_RESOLUTION|>--- conflicted
+++ resolved
@@ -132,7 +132,7 @@
 
 
 def _draw_align_button(layout, scale=2.0, depress=False):
-    settings = get_fb_settings()
+    settings = fb_settings()
     row = layout.row()
     row.scale_y = scale
     # op = row.operator(
@@ -146,7 +146,7 @@
 
 
 def _draw_exit_pinmode(layout, scale=2.0, depress=True):
-    settings = get_fb_settings()
+    settings = fb_settings()
     if settings is None:
         return
     if settings.pinmode:
@@ -157,7 +157,7 @@
 
 
 def _draw_pins_panel(layout):
-    settings = get_fb_settings()
+    settings = fb_settings()
     if settings is None:
         return
     headnum, camnum = settings.current_headnum, settings.current_camnum
@@ -179,7 +179,7 @@
 
 
 def _draw_camera_info(layout):
-    settings = get_fb_settings()
+    settings = fb_settings()
     camera = settings.get_camera(settings.current_headnum,
                                  settings.current_camnum)
     if camera is None:
@@ -197,7 +197,7 @@
 
 
 def _draw_camera_hint(layout, headnum):
-    settings = get_fb_settings()
+    settings = fb_settings()
     if settings is None:
         return
     head = settings.get_head(headnum)
@@ -269,7 +269,7 @@
         op.show = 'facebuilder'
 
     def _create_head_button(self, layout, active=True):
-        settings = get_fb_settings()
+        settings = fb_settings()
         first_head = len(settings.heads) == 0
         row = layout.row(align=True)
         row.enabled = active
@@ -416,7 +416,7 @@
     def poll(cls, context):
         if not facebuilder_enabled():
             return False
-        # settings = get_fb_settings()
+        # settings = fb_settings()
         # if not settings.pinmode:
         #     return False
         return _show_all_panels()
@@ -430,47 +430,7 @@
             text='', icon='QUESTION', emboss=False)
 
     def draw(self, context):
-<<<<<<< HEAD
-        settings = get_fb_settings()
-=======
-        def _draw_default_mode(layout, settings, head):
-            camera = head.get_camera(settings.current_camnum)
-            if camera is None:
-                return
-            col = layout.column(align=True)
-
-            col.label(text='File: {}'.format(camera.get_image_name()))
-            col.separator(factor=0.4)
-
-            box = col.box()
-            box.prop(camera, 'auto_focal_estimation')
-            if camera.auto_focal_estimation:
-                box.label(text='Focal length: {:.2f} mm'.format(camera.focal))
-            else:
-                box.prop(camera, 'focal')
-
-        def _draw_exif(layout, head):
-            # Show EXIF info message
-            if len(head.exif.info_message) > 0:
-                box = layout.box()
-                arr = re.split("\r\n|\n", head.exif.info_message)
-                col = box.column()
-                col.scale_y = Config.text_scale_y
-                for a in arr:
-                    col.label(text=a)
-
-            # Show EXIF sizes message
-            if len(head.exif.sizes_message) > 0:
-                box = layout.box()
-                arr = re.split("\r\n|\n", head.exif.sizes_message)
-                col = box.column()
-                col.scale_y = Config.text_scale_y
-                for a in arr:
-                    col.label(text=a)
-
-        layout = self.layout
         settings = fb_settings()
->>>>>>> 7da329bb
         if settings is None:
             return
 
@@ -530,32 +490,7 @@
         row.active = False
         row.operator(
             FBConfig.fb_help_views_idname,
-<<<<<<< HEAD
             text='', icon='QUESTION', emboss=False)
-=======
-            text='', icon='QUESTION')
-
-    def _draw_pins_panel(self, headnum, camnum):
-        settings = fb_settings()
-        if settings is None:
-            return
-        layout = self.layout
-        col = layout.column(align=True)
-        col.scale_y = Config.btn_scale_y
-
-        if settings.get_head(headnum).should_use_emotions():
-            op = col.operator(FBConfig.fb_reset_expression_idname)
-            op.headnum = headnum
-            op.camnum = camnum
-
-        op = col.operator(FBConfig.fb_center_geo_idname, text='Reset camera')
-        op.headnum = headnum
-        op.camnum = camnum
-
-        op = col.operator(FBConfig.fb_remove_pins_idname, text='Remove all pins')
-        op.headnum = headnum
-        op.camnum = camnum
->>>>>>> 7da329bb
 
     def _draw_camera_list(self, headnum, layout):
         settings = fb_settings()
@@ -598,7 +533,6 @@
         self._draw_add_images_button(headnum, common_col,
                                      scale=Config.btn_scale_y, icon='ADD')
 
-<<<<<<< HEAD
     def _draw_add_images_button(self, headnum, layout, scale=2.0,
                                 icon='OUTLINER_OB_IMAGE'):
         col = layout.column(align=True)
@@ -606,33 +540,6 @@
         op = col.operator(FBConfig.fb_multiple_filebrowser_exec_idname,
                           text='Add Images' if icon != 'ADD' else '', icon=icon)
         op.headnum = headnum
-=======
-    def _draw_camera_hint(self, layout, headnum):
-        settings = fb_settings()
-        if settings is None:
-            return
-        head = settings.get_head(headnum)
-
-        if not head.has_pins() \
-                and head.get_last_camnum() >= 0 \
-                and not settings.pinmode:
-            col = layout.column()
-            col.alert = True
-            col.scale_y = Config.text_scale_y
-            col.label(text='Press a view button with',icon='INFO')
-            col.label(text='a picture file name below', icon='BLANK1')
-            col.label(text='to switch to Pin mode', icon='BLANK1')
-
-    def _draw_exit_pinmode(self, layout):
-        settings = fb_settings()
-        if settings is None:
-            return
-        if settings.pinmode:
-            col = layout.column()
-            col.scale_y = 2.0
-            col.operator(FBConfig.fb_exit_pinmode_idname,
-                         text='Exit Pin mode', icon='LOOP_BACK', depress=True)
->>>>>>> 7da329bb
 
     def draw(self, context):
         settings = fb_settings()
@@ -832,17 +739,8 @@
             text='', icon='PREFERENCES', emboss=False)
         row.operator(
             FBConfig.fb_help_appearance_idname,
-<<<<<<< HEAD
             text='', icon='QUESTION', emboss=False)
-=======
-            text='', icon='QUESTION')
-
-    def draw(self, context):
-        layout = self.layout
-        settings = fb_settings()
-        if settings is None:
-            return
->>>>>>> 7da329bb
+
 
     def _appearance_pin_settings(self, settings, layout) -> None:
         col = layout.column(align=True)
@@ -927,7 +825,7 @@
 
     def draw(self, context):
         layout = self.layout
-        settings = get_fb_settings()
+        settings = fb_settings()
         if settings is None:
             return
 

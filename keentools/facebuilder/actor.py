--- conflicted
+++ resolved
@@ -24,13 +24,8 @@
 from ..utils.kt_logging import KTLogger
 from .utils.manipulate import get_current_head
 from ..utils.coords import xy_to_xz_rotation_matrix_4x4
-<<<<<<< HEAD
-from ..addon_config import get_operator
-from ..facebuilder_config import FBConfig, get_fb_settings
-=======
-from ..addon_config import fb_settings
+from ..addon_config import fb_settings, get_operator
 from ..facebuilder_config import FBConfig
->>>>>>> 7da329bb
 from ..facebuilder.utils.exif_reader import auto_setup_camera_from_exif
 from ..utils.blendshapes import (create_blendshape_controls,
                                  make_control_panel,

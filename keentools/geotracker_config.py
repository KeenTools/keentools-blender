# ##### BEGIN GPL LICENSE BLOCK #####
# KeenTools for blender is a blender addon for using KeenTools in Blender.
# Copyright (C) 2022 KeenTools

# This program is free software: you can redistribute it and/or modify
# it under the terms of the GNU General Public License as published by
# the Free Software Foundation, either version 3 of the License, or
# (at your option) any later version.

# This program is distributed in the hope that it will be useful,
# but WITHOUT ANY WARRANTY; without even the implied warranty of
# MERCHANTABILITY or FITNESS FOR A PARTICULAR PURPOSE.  See the
# GNU General Public License for more details.

# You should have received a copy of the GNU General Public License
# along with this program.  If not, see <https://www.gnu.org/licenses/>.
# ##### END GPL LICENSE BLOCK #####

import bpy

_company = 'keentools'
_PT = 'GEOTRACKER_PT_'
_MT = 'GEOTRACKER_MT_'
prefix = _company + '_gt'


class GTConfig:
    operators = 'keentools_gt'
    gt_tool_name = 'GeoTracker'
    gt_tab_category = 'GeoTracker'
    gt_global_var_name = prefix + '_settings'

    # Operators
    gt_create_geotracker_idname = operators + '.create_geotracker'
    gt_delete_geotracker_idname = operators + '.delete_geotracker'
    gt_select_geotracker_objects_idname = operators + '.select_geotracker'
    gt_actor_idname = operators + '.actor'
    gt_pinmode_idname = operators + '.pinmode'
    gt_movepin_idname = operators + '.movepin'
    gt_create_precalc_idname = operators + '.create_precalc'
    gt_sequence_filebrowser_idname = operators + '.sequence_filebrowser'
    gt_mask_sequence_filebrowser_idname = operators + '.mask_sequence_filebrowser'
    gt_choose_precalc_file_idname = operators + '.choose_precalc_file'
    gt_split_video_to_frames_idname = operators + '.split_video_to_frames'
    gt_split_video_to_frames_exec_idname = operators + '.split_video_to_frames_exec'
    gt_reproject_tex_sequence_idname = operators + '.reproject_tex_sequence'
    gt_track_to_start_idname = operators + '.track_to_start_btn'
    gt_track_to_end_idname = operators + '.track_to_end_btn'
    gt_track_next_idname = operators + '.track_next_btn'
    gt_track_prev_idname = operators + '.track_prev_btn'
    gt_prev_keyframe_idname = operators + '.prev_keyframe_btn'
    gt_next_keyframe_idname = operators + '.next_keyframe_btn'
    gt_add_keyframe_idname = operators + '.add_keyframe_btn'
    gt_remove_keyframe_idname = operators + '.remove_keyframe_btn'
    gt_clear_all_tracking_idname = operators + '.clear_all_tracking_btn'
    gt_clear_tracking_forward_idname = operators + '.clear_tracking_forward_btn'
    gt_clear_tracking_backward_idname = operators + '.clear_tracking_backward_btn'
    gt_clear_tracking_between_idname = operators + '.clear_tracking_between_btn'
    gt_refine_idname = operators + '.refine_btn'
    gt_refine_all_idname = operators + '.refine_all_btn'
    gt_center_geo_idname = operators + '.center_geo_btn'
    gt_magic_keyframe_idname = operators + '.magic_keyframe_btn'
    gt_remove_pins_idname = operators + '.remove_pins_btn'
    gt_toggle_pins_idname = operators + '.toggle_pins_btn'
    gt_create_animated_empty_idname = operators + '.create_animated_empty_btn'
    gt_exit_pinmode_idname = operators + '.exit_pinmode_btn'
    gt_interrupt_modal_idname = operators + '.interrupt_modal'
    gt_stop_calculating_idname = operators + '.stop_calculating_btn'
    gt_set_key_idname = operators + '.set_key_btn'
    gt_reset_tone_exposure_idname = operators + '.reset_tone_exposure'
    gt_reset_tone_gamma_idname = operators + '.reset_tone_gamma'
    gt_reset_tone_mapping_idname = operators + '.reset_tone_mapping'
    gt_default_wireframe_settings_idname = \
        operators + '.default_wireframe_settings'
    gt_default_pin_settings_idname = operators + '.default_pin_settings'
    gt_select_frames_for_bake_idname = operators + '.select_frames_for_bake'
    gt_reproject_frame_idname = operators + '.reproject_current_frame'
    gt_select_all_frames_idname = operators + '.select_all_frames'
    gt_deselect_all_frames_idname = operators + '.deselect_all_frames'
    gt_relative_to_camera_idname = operators + '.relative_to_camera'
    gt_relative_to_geometry_idname = operators + '.relative_to_geometry'
    gt_geometry_repositioning_idname = operators + '.geometry_repositioning'
    gt_camera_repositioning_idname = operators + '.camera_repositioning'
    gt_move_tracking_to_camera_idname = operators + '.move_tracking_to_camera'
    gt_move_tracking_to_geometry_idname = operators + '.move_tracking_to_geometry'
    gt_remove_focal_keyframe_idname = operators + '.remove_focal_keyframe'
    gt_remove_focal_keyframes_idname = operators + '.remove_focal_keyframes'
    gt_addon_setup_defaults_idname = operators + '.addon_setup_defaults'
    gt_user_preferences_get_colors = operators + '.user_pref_get_colors'
    gt_user_preferences_reset_all = operators + '.user_pref_reset_all'

    gt_render_with_background_idname = operators + '.render_with_background'
    gt_revert_default_render_idname = operators + '.revert_default_render'
    gt_analyze_call_idname = operators + '.analyze_call'
    gt_confirm_recreate_precalc_idname = operators + '.confirm_recreate_precalc'

    # Panel ids
    gt_geotrackers_panel_idname = _PT + 'geotrackers_panel'
    gt_input_panel_idname = _PT + 'input_panel'
    gt_masks_panel_idname = _PT + 'masks_panel'
    gt_analyze_panel_idname = _PT + 'analyze_panel'
    gt_camera_panel_idname = _PT + 'camera_panel'
    gt_tracking_panel_idname = _PT + 'tracking_panel'
    gt_appearance_panel_idname = _PT + 'appearance_panel'
    gt_animation_panel_idname = _PT + 'animation_panel'
    gt_texture_panel_idname = _PT + 'texture_panel'
    gt_rendering_panel_idname = _PT + 'rendering_panel'
<<<<<<< HEAD
    gt_export_panel_idname = _PT + 'export_panel'
=======
    gt_smoothing_panel_idname = _PT + 'smoothing_panel'
>>>>>>> 2875744f

    # Help ids
    gt_help_inputs_idname = operators + '.help_inputs'
    gt_help_masks_idname = operators + '.help_masks'
    gt_help_analyze_idname = operators + '.help_analyze'
    gt_help_camera_idname = operators + '.help_camera'
    gt_help_tracking_idname = operators + '.help_tracking'
    gt_help_appearance_idname = operators + '.help_appearance'
    gt_help_texture_idname = operators + '.help_texture'
    gt_help_animation_idname = operators + '.help_animation'
    gt_help_rendering_idname = operators + '.help_rendering'
    gt_help_smoothing_idname = operators + '.help_smoothing'

    # Updater panels
    gt_update_panel_idname = _PT + 'update_panel'
    gt_download_notification_panel_idname = _PT + 'download_notification'
    gt_downloading_problem_panel_idname = _PT + 'downloading_problem'
    gt_updates_installation_panel_idname = _PT + 'updates_installation_panel'

    # Menu
    gt_precalc_menu_idname = _MT + 'precalc_menu'

    # Constants
    text_scale_y = 0.75
    default_precalc_filename = 'geotracker.precalc'
    viewport_redraw_interval = 0.15
    show_markers_at_camera_corners = False

    pin_size = 7.0
    pin_sensitivity = 16.0
    surf_pin_size_scale = 0.85

    matrix_rtol = 1e-05
    matrix_atol = 1e-07

    # Colors
    pin_color = (1.0, 0.0, 0.0, 1.0)
    disabled_pin_color = (1.0, 1.0, 0.0, 1.0)
    selected_pin_color = (0.0, 1.0, 1.0, 1.0)
    current_pin_color = (0.0, 1.0, 0.0, 1.0)
    surface_point_color = (0.0, 1.0, 1.0, 0.5)
    residual_color = (0.0, 1.0, 1.0, 0.5)
    timeline_keyframe_color = (0.0, 1.0, 0.0, 0.5)

    wireframe_color = (0.0, 1.0, 0.0, 0.4)
    mask_2d_color = (0.0, 1.0, 0.0, 0.4)
    mask_3d_color = (0.0, 0.0, 1.0, 0.4)

    serial_prop_name = prefix + '_serial'
    version_prop_name = prefix + '_version'

    prevent_view_rotation = True
    auto_render_size = True
    auto_time_length = True
    hide_2d_mask = False
    auto_increase_far_clip_distance = True

    gt_rendered_mask_image_name = 'gt_rendered_mask'
    gt_shadow_compositing_scene_name = 'gt_shadow_compositing_scene'


def get_gt_settings():
    return getattr(bpy.context.scene, GTConfig.gt_global_var_name)


def get_current_geotracker_item():
    settings = get_gt_settings()
    return settings.get_current_geotracker_item()<|MERGE_RESOLUTION|>--- conflicted
+++ resolved
@@ -105,11 +105,8 @@
     gt_animation_panel_idname = _PT + 'animation_panel'
     gt_texture_panel_idname = _PT + 'texture_panel'
     gt_rendering_panel_idname = _PT + 'rendering_panel'
-<<<<<<< HEAD
     gt_export_panel_idname = _PT + 'export_panel'
-=======
     gt_smoothing_panel_idname = _PT + 'smoothing_panel'
->>>>>>> 2875744f
 
     # Help ids
     gt_help_inputs_idname = operators + '.help_inputs'

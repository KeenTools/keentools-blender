--- conflicted
+++ resolved
@@ -224,18 +224,11 @@
         if camera is None:
             return
         fb = FBLoader.get_builder()
-<<<<<<< HEAD
-        fb.set_centered_geo_keyframe(camera.get_keyframe())
-=======
-        kid = camera.get_keyframe()
-        projection = camera.get_projection_matrix()
-        if not fb.is_key_at(kid):
-            fb.set_centered_geo_keyframe(kid, projection,
-                                         camera.get_oriented_image_size())
+        keyframe = camera.get_keyframe()
+        if not fb.is_key_at(keyframe):
+            fb.set_centered_geo_keyframe(keyframe)
         else:
-            fb.update_projection_mat(kid, projection)
-            fb.center_geo(kid)
->>>>>>> d8a8a5c9
+            fb.center_geo(keyframe)
 
     # --------------------
     @classmethod

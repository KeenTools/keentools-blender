--- conflicted
+++ resolved
@@ -213,20 +213,14 @@
         camera = settings.get_camera(headnum, camnum)
         if camera is None:
             return
+
         fb = FBLoader.get_builder()
-<<<<<<< HEAD
-        fb.set_centered_geo_keyframe(camera.get_keyframe())
+        keyframe = camera.get_keyframe()
+        if not fb.is_key_at(keyframe):
+            fb.set_centered_geo_keyframe(keyframe)
+        else:
+            fb.center_geo(keyframe)
         fb_to_camera(fb, camera)
-=======
-        kid = camera.get_keyframe()
-        projection = camera.get_projection_matrix()
-        if not fb.is_key_at(kid):
-            fb.set_centered_geo_keyframe(kid, projection,
-                                         camera.get_oriented_image_size())
-        else:
-            fb.update_projection_mat(kid, projection)
-            fb.center_geo(kid)
->>>>>>> d8a8a5c9
 
     # --------------------
     @classmethod

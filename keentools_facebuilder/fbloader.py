# ##### BEGIN GPL LICENSE BLOCK #####
# KeenTools for blender is a blender addon for using KeenTools in Blender.
# Copyright (C) 2019  KeenTools

# This program is free software: you can redistribute it and/or modify
# it under the terms of the GNU General Public License as published by
# the Free Software Foundation, either version 3 of the License, or
# (at your option) any later version.

# This program is distributed in the hope that it will be useful,
# but WITHOUT ANY WARRANTY; without even the implied warranty of
# MERCHANTABILITY or FITNESS FOR A PARTICULAR PURPOSE.  See the
# GNU General Public License for more details.

# You should have received a copy of the GNU General Public License
# along with this program.  If not, see <https://www.gnu.org/licenses/>.
# ##### END GPL LICENSE BLOCK #####


import bpy
import numpy as np

from . utils import (
    FBPoints2D, FBPoints3D, FBText, FBCalc, FBEdgeShader,
    FBStopTimer
)
from . builder import UniBuilder
from . fbdebug import FBDebug
from . const import FBConst
from . config import config, get_main_settings, BuilderType
from pykeentools import UnlicensedException
import mathutils
# import colorsys


class FBLoader:
    # Builder selection: FaceBuilder or BodyBuilder
    builder = UniBuilder(config.default_builder)

    # Current View Pins draw
    points2d = FBPoints2D()
    # Surface points draw
    points3d = FBPoints3D()
    # Text output in Modal mode
    texter = FBText()
    # Wireframe shader object
    wireframer = FBEdgeShader()
    # Update timer
    draw_timer_handler = None

    # Pins
    spins = []  # current screen pins
    current_pin = None
    current_pin_num = -1

    last_context = None

    POINT_SENSITIVITY = config.default_POINT_SENSITIVITY
    PIXEL_SIZE = 0.1  # Auto Calculated

    # Functions for Custom Attributes perform
    @classmethod
    def has_custom_attribute(cls, obj, attr_name):
        return attr_name in obj.keys()

    @classmethod
    def get_custom_attribute(cls, obj, attr_name):
        return obj[attr_name]

    @classmethod
    def get_safe_custom_attribute(cls, obj, attr_name):
        if cls.has_custom_attribute(obj, attr_name):
            return obj[attr_name]
        else:
            return None

    @classmethod
    def get_custom_attribute_variants(cls, obj, attr_names):
        for attr in attr_names:
            res = cls.get_safe_custom_attribute(obj, attr)
            if res:
                return res
        return None

    @classmethod
    def set_custom_attribute(cls, obj, attr_name, val):
        obj[attr_name] = val

    @classmethod
    def has_keentools_attributes(cls, obj):
        attr_name = config.version_prop_name[0]
        if cls.has_custom_attribute(obj, attr_name):
            return True
        return False

    @classmethod
    def set_keentools_version(cls, obj):
        attr_name = config.version_prop_name[0]
        cls.set_custom_attribute(obj, attr_name, config.addon_version)

    # -----------------
    @classmethod
    def get_fb_collection(cls):
        """ Singleton for FB objects collection """
        col_name = config.default_FB_COLLECTION_NAME
        if col_name in bpy.data.collections:
            return bpy.data.collections[col_name]
        fb_col = bpy.data.collections.new(col_name)
        bpy.context.scene.collection.children.link(fb_col)
        return fb_col

    @classmethod
    def add_to_fb_collection(cls, obj):
        fb_col = cls.get_fb_collection()
        fb_col.objects.link(obj)

    @classmethod
    def update_cam_image_size(cls, cam_item):
        cam_item.update_image_size()

    @classmethod
    def update_camera_params(cls):
        """ Update when some camera parameters changes
            Warning! Result may be unstable if some object where deleted
        """
        settings = get_main_settings()
        scene = bpy.context.scene

        # Check scene consistency
        heads_deleted, cams_deleted = settings.fix_heads()

        for headnum, head in enumerate(settings.heads):

            rx = scene.render.resolution_x
            ry = scene.render.resolution_y

            fb = cls.get_builder()
            cls.load_only(headnum)

            max_index = -1
            max_pins = -1
            for i, c in enumerate(head.cameras):
                kid = c.keyframe_id
                cls.set_camera_projection(
                    settings.focal, settings.sensor_width, rx, ry)
                # We are looking for keyframe that has maximum pins
                if c.pins_count > 0:
                    if max_pins < c.pins_count:
                        max_index = kid
                        max_pins = c.pins_count
                c.camobj.data.lens = settings.focal
                c.camobj.data.sensor_width = settings.sensor_width

            if cls.get_builder_type() == BuilderType.FaceBuilder:
                fb.set_auto_rigidity(settings.check_auto_rigidity)
                fb.set_rigidity(settings.rigidity)

            if max_index >= 0:
                try:
                    # Solver
                    fb.solve_for_current_pins(max_index)
                    print("SOLVED", max_index)

                except UnlicensedException:
                    settings.force_out_pinmode = True
                    settings.license_error = True
                    # FBLoader.out_pinmode(context, headnum, camnum)
                    cls.report({'INFO'}, "LICENSE EXCEPTION")

            # Head Mesh update
            FBCalc.update_head_mesh(fb, head.headobj)
            if settings.pinmode:
                cls.fb_redraw(headnum, camnum)
            cls.update_cameras(headnum)
            cls.save_only(headnum)

    @classmethod
    def update_pixel_size(cls, context):
        ps = FBCalc.get_pixel_relative_size(context)
        cls.PIXEL_SIZE = ps

    @classmethod
    def tolerance_dist(cls):  # distance * sensitivity
        return cls.POINT_SENSITIVITY * cls.PIXEL_SIZE

    @classmethod
    def tolerance_dist2(cls):  # squared distance
        return (cls.POINT_SENSITIVITY * cls.PIXEL_SIZE)**2

    @classmethod
    def get_builder(cls):
        return cls.builder.get_builder()

    @classmethod
    def new_builder(cls, builder_type=BuilderType.NoneBuilder):
        return cls.builder.new_builder(builder_type)

    @classmethod
    def get_builder_type(cls):
        return cls.builder.get_builder_type()

    @classmethod
    def force_undo_push(cls):
        cls.inc_operation()
        bpy.ops.ed.undo_push(message='KeenTools operation')

    @staticmethod
    def inc_operation():
        """ Debug purpose """
        settings = get_main_settings()
        settings.opnum += 1

    @staticmethod
    def get_operation():
        """ Debug purpose """
        settings = get_main_settings()
        return settings.opnum

    @staticmethod
    def hide_other_cameras(context, headnum, camnum):
        settings = get_main_settings()
        head = settings.heads[headnum]
        for i, c in enumerate(head.cameras):
            if i != camnum:
                # Hide camera
                c.camobj.hide_viewport = True

    @staticmethod
    def show_all_cameras(context, headnum):
        settings = get_main_settings()
        head = settings.heads[headnum]
        for i, c in enumerate(head.cameras):
            # Hide camera
            c.camobj.hide_viewport = False

    @classmethod
    def out_pinmode(cls, context, headnum, camnum):
        settings = get_main_settings()
        cls.unregister_handlers()
        cls.fb_save(headnum, camnum)
        cls.wireframer.unregister_handler()
        headobj = settings.heads[headnum].headobj
        # Show geometry
        headobj.hide_viewport = False
        settings.pinmode = False

        cls.current_pin = None
        cls.show_all_cameras(context, headnum)
        # === Debug use only ===
        FBDebug.add_event_to_queue('OUT_PIN_MODE', (0, 0))
        FBDebug.output_event_queue()
        FBDebug.clear_event_queue()
        # === Debug use only ===
        FBStopTimer.stop()
        print("STOPPER STOP")

    @staticmethod
    def keyframe_by_camnum(headnum, camnum):
        settings = get_main_settings()
        if headnum >= len(settings.heads):
            return -1
        if camnum >= len(settings.heads[headnum].cameras):
            return -1
        return settings.heads[headnum].cameras[camnum].keyframe_id

    @classmethod
    def save_only(cls, headnum):
        fb = cls.get_builder()
        settings = get_main_settings()
        head = settings.heads[headnum]
        # Save block
        head.set_serial_str(fb.serialize())

    @classmethod
    def save_camera(cls, headnum, camnum):
        fb = cls.get_builder()
        scene = bpy.context.scene
        settings = get_main_settings()
        cam = heads[headnum].cameras[camnum]
        kid = cls.keyframe_by_camnum(headnum, camnum)

        cam.set_model_mat(fb.model_mat(kid))
        cam.set_frame_size(
            scene.render.resolution_x,
            scene.render.resolution_y)

    @classmethod
    def fb_save(cls, headnum, camnum):
        """ Face Builder Serialize Model Info """
        fb = cls.get_builder()
        scene = bpy.context.scene
        settings = get_main_settings()
        head = settings.heads[headnum]
        cam = head.cameras[camnum]

        # Save block
        head.set_serial_str(fb.serialize())

        kid = cls.keyframe_by_camnum(headnum, camnum)
        cam.set_model_mat(fb.model_mat(kid))
        # Save images list on headobj
        head.save_images_src()
        settings.save_cam_settings(head.headobj)

    @classmethod
    def fb_redraw(cls, headnum, camnum):
        scene = bpy.context.scene
        fb = cls.get_builder()
        settings = get_main_settings()
        head = settings.heads[headnum]
        cam = head.cameras[camnum]
        headobj = head.headobj
        camobj = cam.camobj
        kid = cls.keyframe_by_camnum(headnum, camnum)
        # Camera update
        cls.place_cameraobj(kid, camobj, headobj)
        # Head Mesh update
        FBCalc.update_head_mesh(fb, headobj)
        # Load pins from model
        cls.spins = cls.img_points(kid)
        cls.update_surface_points(headobj, kid)
        # Shader update
        cls.wireframer.init_geom_data(headobj)
        cls.wireframer.create_batches()

    @classmethod
    def create_batch_2d(cls, context=None):
        """ Main Pin Draw Batch"""
        if context is None:
            context = cls.last_context
        else:
            cls.last_context = context

        points = cls.spins.copy()
        scene = context.scene
        asp = scene.render.resolution_y / scene.render.resolution_x

        x1, y1, x2, y2 = FBCalc.get_camera_border(context)

        for i, p in enumerate(points):
            x, y = FBCalc.image_space_to_region(p[0], p[1], x1, y1, x2, y2)
            points[i] = (x, y)

        vertex_colors = [(1.0, 0.0, 0.0, 1.0) for _ in range(len(points))]

        if cls.current_pin and cls.current_pin_num < len(vertex_colors):
            vertex_colors[cls.current_pin_num] = (1.0, 0.0, 1.0, 1.0)

        # Sensitivity indicator
        points.append(
            (FBCalc.image_space_to_region(
                -0.5 - cls.PIXEL_SIZE * cls.POINT_SENSITIVITY, -asp * 0.5,
                x1, y1, x2, y2))
        )
        # Camera corners
        points.append(
            (FBCalc.image_space_to_region(
                -0.5, -asp * 0.5, x1, y1, x2, y2))
        )
        points.append(
            (FBCalc.image_space_to_region(
                0.5, asp * 0.5,
                x1, y1, x2, y2))
        )
        vertex_colors.append((0, 1, 0, 0.2))  # sensitivity indicator
        vertex_colors.append((1, 0, 1, 1))  # camera corner
        vertex_colors.append((1, 0, 1, 1))  # camera corner

        cls.points2d.set_vertices_colors(points, vertex_colors)
        cls.points2d.create_batch()

    # --------------------
    # Update functions
    # --------------------
    @classmethod
    def update_surface_points(
            cls, headobj, keyframe=-1,
            allcolor=(0, 0, 1, 0.15), selcolor=(0, 1, 0, 1)):
        # Load 3D pins
        verts, colors = cls.surface_points(
            headobj, keyframe, allcolor, selcolor)

        if len(verts) > 0:
            # Object matrix usage
            m = np.array(headobj.matrix_world, dtype=np.float32).transpose()
            vv = np.ones((len(verts), 4), dtype=np.float32)
            vv[:, :-1] = verts
            vv = vv @ m
            # Transformed vertices
            verts = vv[:, :3]

        cls.points3d.set_vertices_colors(verts, colors)
        cls.points3d.create_batch()

    @classmethod
<<<<<<< HEAD
    def update_wireframe(cls, obj):
        settings = get_main_settings()
        main_color = settings.wireframe_color
        comp_color = mathutils.Color((
            1.0 - main_color[0], 1.0 - main_color[1], 1.0 - main_color[2]))
        # h, s, v = main_color.hsv
        # comp_color = colorsys.hsv_to_rgb(h + 0.5, s, v)

        cls.wireframer.init_color_data((*main_color,
                                        settings.wireframe_opacity))
        if settings.show_specials and (
                cls.get_builder_type() == BuilderType.FaceBuilder):
            mesh = obj.data
            # Check to prevent shader problem
            if len(mesh.edges) * 2 == len(cls.wireframer.edges_colors):
                cls.wireframer.init_special_areas2(
                    obj.data, (*comp_color, settings.wireframe_opacity)
                )
            else:
                print("COMPARE PROBLEM")
                print("EDGES", len(mesh.edges))
                print("EDGE_COLORS", len(cls.wireframer.edges_colors))
=======
    def get_special_indices(cls):
        if (cls.builder.get_builder_type() == BuilderType.FaceBuilder):
            indices = []
            indices.extend(FBConst.get_eyes_indices())
            indices.extend(FBConst.get_mouth_indices())
            indices.extend(FBConst.get_nose_indices())
            indices.extend(FBConst.get_half_indices())
            indices.extend(FBConst.get_ears_indices())
            indices.extend(FBConst.get_eyebrows_indices())
            return indices
        elif (cls.builder.get_builder_type() == BuilderType.BodyBuilder):
            return FBConst.get_bodybuilder_highlight_indices()

        return []


    @classmethod
    def update_wireframe(cls):
        settings = get_main_settings()
        color = settings.wireframe_color

        cls.wireframer.init_color_data(
            (color[0], color[1], color[2], settings.wireframe_opacity)
        )
        if settings.show_specials:
            special_indices = cls.get_special_indices()
            special_color = (1.0 - color[0], 1.0 - color[1], 1.0 - color[2],
                settings.wireframe_opacity)
            cls.wireframer.init_special_areas(special_indices, special_color)
>>>>>>> 21215c7d
        cls.wireframer.create_batches()

    @classmethod
    def update_pin_sensitivity(cls):
        settings = get_main_settings()
        cls.POINT_SENSITIVITY = settings.pin_sensitivity

    @classmethod
    def update_pin_size(cls):
        settings = get_main_settings()
        cls.points2d.set_point_size(settings.pin_size)
        cls.points3d.set_point_size(settings.pin_size)

    @classmethod
    def update_cameras(cls, headnum):
        """ Update positions for all cameras """
        fb = cls.get_builder()
        settings = get_main_settings()
        head = settings.heads[headnum]
        headobj = head.headobj

        for i, cam in enumerate(head.cameras):
            camobj = cam.camobj
            if cam.pins_count > 0:
                # Camera update only if pins is present
                kid = cls.keyframe_by_camnum(headnum, i)
                cls.place_cameraobj(kid, camobj, headobj)
                cam.set_model_mat(fb.model_mat(kid))

    @classmethod
    def update_cam_image(cls, cam_item):
        """ Update camera background image """
        cam_data = cam_item.camobj.data
        cam_data.show_background_images = True

        if len(cam_data.background_images) == 0:
            b = cam_data.background_images.new()
        else:
            b = cam_data.background_images[0]

        b.image = cam_item.cam_image

        b.frame_method = 'CROP'
        b.show_on_foreground = False  # True
        b.alpha = 1.0  # 0.5

    # --------------------
    @classmethod
    def surface_points(
            cls, headobj, keyframe=-1,
            allcolor=(0, 0, 1, 0.15), selcolor=(0, 1, 0, 1)):
        """ Load 3D pin points """
        verts = []
        colors = []

        fb = cls.get_builder()

        for k in fb.keyframes():
            for i in range(fb.pins_count(k)):
                pin = fb.pin(k, i)
                p = FBCalc.pin_to_xyz(pin, headobj)
                verts.append(p)
                if k == keyframe:
                    colors.append(selcolor)
                else:
                    colors.append(allcolor)
        return verts, colors

    @classmethod
    def img_points(cls, keyframe):
        scene = bpy.context.scene
        w = scene.render.resolution_x
        h = scene.render.resolution_y

        fb = cls.get_builder()

        pins_count = fb.pins_count(keyframe)

        verts = []
        for i in range(pins_count):
            pin = fb.pin(keyframe, i)
            x, y = pin.img_pos
            verts.append((FBCalc.frame_to_image_space(x, y, w, h)))
        return verts

    @classmethod
    def place_cameraobj(cls, keyframe, camobj, headobj):
        fb = cls.get_builder()
        camobj.matrix_world = FBCalc.calc_model_mat(
            fb.model_mat(keyframe),
            headobj.matrix_world
        )

    @classmethod
    def set_camera_projection(cls, fl, sw, rx, ry,
                              near_clip=0.1, far_clip=1000.0):
        CAMERA_W = rx  # Camera Width in pixels 1920
        CAMERA_H = ry  # Camera Height in pixels 1080
        FOCAL_LENGTH = fl
        SENSOR_WIDTH = sw
        fb = cls.get_builder()

        # This works only when Camera Sensor Mode is Auto
        if CAMERA_W < CAMERA_H:
            SENSOR_WIDTH = sw * CAMERA_W / CAMERA_H

        PROJECTION = FBCalc.projection_matrix(
            CAMERA_W, CAMERA_H, FOCAL_LENGTH, SENSOR_WIDTH,
            near_clip, far_clip)
        fb.set_projection_mat(PROJECTION)

    @classmethod
    def register_handlers(cls, args, context):
        cls.unregister_handlers()  # Experimental

        cls.points3d.register_handler(args)
        cls.points2d.register_handler(args)
        # Draw text on screen registration
        cls.texter.register_handler(args)
        # Timer for continuous update modal view
        cls.draw_timer_handler = context.window_manager.event_timer_add(
            time_step=0.2, window=context.window
        )

    @classmethod
    def unregister_handlers(cls):
        if cls.draw_timer_handler is not None:
            bpy.context.window_manager.event_timer_remove(
                cls.draw_timer_handler
            )
        cls.draw_timer_handler = None
        cls.texter.unregister_handler()
        cls.points2d.unregister_handler()
        cls.points3d.unregister_handler()

    @classmethod
    def update_pins_count(cls, headnum, camnum):
        settings = get_main_settings()
        head = settings.heads[headnum]
        cam = head.cameras[camnum]
        fb = cls.get_builder()
        kid = cls.keyframe_by_camnum(headnum, camnum)
        pins_count = fb.pins_count(kid)
        print("HEADNUM", headnum)
        print("CAMNUM", camnum)
        print("KID", kid)
        cam.pins_count = pins_count
        print("UPDATE_PINS_COUNT", pins_count)

    @classmethod
    def get_next_keyframe(cls):
        fb = cls.get_builder()
        kfs = fb.keyframes()
        if kfs:
            return max(kfs) + 1
        return 1

    @classmethod
    def get_builder_mesh(cls, builder, mesh_name='keentools_mesh',
                               masks=(), uv_set='uv0'):
        for i, m in enumerate(masks):
            builder.set_mask(i, m)

        # change UV in accordance to selected UV set
        # Blender can't use integer as key in enum property
        builder.select_uv_set(0)
        if uv_set=='uv1':
            builder.select_uv_set(1)
        if uv_set=='uv2':
            builder.select_uv_set(2)
        if uv_set=='uv3':
            builder.select_uv_set(3)

        geo = builder.applied_args_model()
        me = geo.mesh(0)

        v_count = me.points_count()
        vertices = []
        for i in range(0, v_count):
            vertices.append(me.point(i))

        rot = np.array([[1., 0., 0.], [0., 0., 1.], [0., -1., 0]])
        vertices2 = vertices @ rot
        # vertices2 = vertices

        f_count = me.faces_count()
        faces = []

        # Normals are not in use yet
        normals = []
        n = 0
        for i in range(0, f_count):
            row = []
            for j in range(0, me.face_size(i)):
                row.append(me.face_point(i, j))
                normal = me.normal(i, j) @ rot
                normals.append(tuple(normal))
                n += 1
            faces.append(tuple(row))

        mesh = bpy.data.meshes.new(mesh_name)
        mesh.from_pydata(vertices2, [], faces)

        # Init Custom Normals (work on Shading Flat!)
        # mesh.calc_normals_split()
        # mesh.normals_split_custom_set(normals)

        # Simple Shade Smooth analog
        values = [True] * len(mesh.polygons)
        mesh.polygons.foreach_set('use_smooth', values)

        uvtex = mesh.uv_layers.new()
        uvmap = uvtex.data
        # Fill uvs in uvmap
        uvs_count = me.uvs_count()
        for i in range(uvs_count):
            uvmap[i].uv = me.uv(i)

        mesh.update()

        # Warning! our autosmooth settings work on Shading Flat!
        # mesh.use_auto_smooth = True
        # mesh.auto_smooth_angle = 3.1415927410125732

        return mesh


    @classmethod
    def universal_mesh_loader(cls, builder_type, mesh_name='keentools_mesh',
                              masks=(), uv_set='uv0'):
        stored_builder_type = FBLoader.get_builder_type()
        builder = cls.new_builder(builder_type)

        mesh = cls.get_builder_mesh(builder, mesh_name, masks, uv_set)

        # Restore builder
        cls.new_builder(stored_builder_type)
        return mesh

    @classmethod
    def load_only(cls, headnum):
        settings = get_main_settings()
        head = settings.heads[headnum]
        # Load serialized data
        fb = cls.get_builder()
        if not fb.deserialize(head.get_serial_str()):
            print('DESERIALIZE ERROR: ', head.get_serial_str())

    @classmethod
    def load_all(cls, headnum, camnum, center=False):
        scene = bpy.context.scene
        settings = get_main_settings()
        head = settings.heads[headnum]
        cam = head.cameras[camnum]
        camobj = cam.camobj
        headobj = head.headobj
        # end objects definition

        # Load serialized data
        fb = cls.get_builder()
        if not fb.deserialize(head.get_serial_str()):
            print('DESERIALIZE ERROR: ', head.get_serial_str())

        # Check Scene consistency

        # Set projection matrix
        rx = scene.render.resolution_x
        ry = scene.render.resolution_y
        cls.set_camera_projection(
            settings.focal, settings.sensor_width, rx, ry)

        # Update all cameras model_mat
        for i, c in enumerate(head.cameras):
            kid = c.keyframe_id
            pins_count = fb.pins_count(kid)
            if pins_count == 0:
                if center or c.is_model_mat_empty():
                    fb.center_model_mat(kid)  # Center if no pins on camera
            else:
                fb.set_model_mat(kid, c.get_model_mat())

        kid = cls.keyframe_by_camnum(headnum, camnum)
        # Move current camera
        cls.place_cameraobj(kid, camobj, headobj)
        # Load pins from model
        cls.spins = cls.img_points(kid)
        cls.current_pin = None
        print("LOAD MODEL END")

    @classmethod
    def add_camera(cls, headnum, img=None):
        # scene = bpy.context.scene
        settings = get_main_settings()
        fb = cls.get_builder()

        # create camera data
        cam_data = bpy.data.cameras.new("fbCam")
        # create object camera data and insert the camera data
        cam_ob = bpy.data.objects.new("fbCamObj", cam_data)

        cam_ob.rotation_euler = [3.1415927410125732 * 0.5, 0, 0]
        camnum = len(settings.heads[headnum].cameras)

        cam_ob.location = [2 * camnum, -5 - headnum, 0.5]

        # place camera object to our list
        camera = settings.heads[headnum].cameras.add()
        camera.camobj = cam_ob

        num = cls.get_next_keyframe()
        # Create new keyframe
        fb.set_keyframe(num)
        camera.keyframe_id = num

        # link camera into scene
        cls.add_to_fb_collection(cam_ob)
        # scene.collection.objects.link(cam_ob)  # Link to Scene

        # Add Background Image
        cam_data.display_size = 0.75  # Camera Size
        cam_data.lens = settings.focal  # From Interface
        cam_data.sensor_width = settings.sensor_width
        cam_data.show_background_images = True

        if len(cam_data.background_images) == 0:
            b = cam_data.background_images.new()
        else:
            b = cam_data.background_images[0]

        if img is not None:
            b.image = img
            settings.heads[headnum].cameras[camnum].cam_image = img
        # b.image = settings.heads[headnum].cameras[camnum].cam_image
        b.frame_method = 'CROP'
        b.show_on_foreground = False  # True
        b.alpha = 1.0  # 0.5

        # scene.update()  # Removed from API
        return camera

    @classmethod
    def add_camera_image(cls, headnum, img_path):
        img = bpy.data.images.load(img_path)
        cam_ob = cls.add_camera(headnum, img)
        return img<|MERGE_RESOLUTION|>--- conflicted
+++ resolved
@@ -276,7 +276,7 @@
         fb = cls.get_builder()
         scene = bpy.context.scene
         settings = get_main_settings()
-        cam = heads[headnum].cameras[camnum]
+        cam = settings.heads[headnum].cameras[camnum]
         kid = cls.keyframe_by_camnum(headnum, camnum)
 
         cam.set_model_mat(fb.model_mat(kid))
@@ -393,7 +393,6 @@
         cls.points3d.create_batch()
 
     @classmethod
-<<<<<<< HEAD
     def update_wireframe(cls, obj):
         settings = get_main_settings()
         main_color = settings.wireframe_color
@@ -404,50 +403,36 @@
 
         cls.wireframer.init_color_data((*main_color,
                                         settings.wireframe_opacity))
-        if settings.show_specials and (
-                cls.get_builder_type() == BuilderType.FaceBuilder):
+        if settings.show_specials:
             mesh = obj.data
             # Check to prevent shader problem
             if len(mesh.edges) * 2 == len(cls.wireframer.edges_colors):
+                print("COLORING")
+                special_indices = cls.get_special_indices()
                 cls.wireframer.init_special_areas2(
-                    obj.data, (*comp_color, settings.wireframe_opacity)
+                    obj.data, special_indices,
+                    (*comp_color, settings.wireframe_opacity)
                 )
             else:
                 print("COMPARE PROBLEM")
                 print("EDGES", len(mesh.edges))
                 print("EDGE_COLORS", len(cls.wireframer.edges_colors))
-=======
+        cls.wireframer.create_batches()
+
+
+    @classmethod
     def get_special_indices(cls):
         if (cls.builder.get_builder_type() == BuilderType.FaceBuilder):
-            indices = []
-            indices.extend(FBConst.get_eyes_indices())
-            indices.extend(FBConst.get_mouth_indices())
-            indices.extend(FBConst.get_nose_indices())
-            indices.extend(FBConst.get_half_indices())
-            indices.extend(FBConst.get_ears_indices())
-            indices.extend(FBConst.get_eyebrows_indices())
-            return indices
+            pairs = FBConst.get_eyes_indices2()
+            pairs = pairs.union(FBConst.get_eyebrows_indices2())
+            pairs = pairs.union(FBConst.get_nose_indices2())
+            pairs = pairs.union(FBConst.get_mouth_indices2())
+            pairs = pairs.union(FBConst.get_ears_indices2())
+            pairs = pairs.union(FBConst.get_half_indices2())
+            return pairs
         elif (cls.builder.get_builder_type() == BuilderType.BodyBuilder):
             return FBConst.get_bodybuilder_highlight_indices()
-
-        return []
-
-
-    @classmethod
-    def update_wireframe(cls):
-        settings = get_main_settings()
-        color = settings.wireframe_color
-
-        cls.wireframer.init_color_data(
-            (color[0], color[1], color[2], settings.wireframe_opacity)
-        )
-        if settings.show_specials:
-            special_indices = cls.get_special_indices()
-            special_color = (1.0 - color[0], 1.0 - color[1], 1.0 - color[2],
-                settings.wireframe_opacity)
-            cls.wireframer.init_special_areas(special_indices, special_color)
->>>>>>> 21215c7d
-        cls.wireframer.create_batches()
+        return {}
 
     @classmethod
     def update_pin_sensitivity(cls):

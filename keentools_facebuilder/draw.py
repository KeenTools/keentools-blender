--- conflicted
+++ resolved
@@ -82,21 +82,14 @@
         FBLoader.wireframer.init_color_data(
             (col[0], col[1], col[2], settings.wireframe_opacity))
 
-<<<<<<< HEAD
-        # Only for FaceBuilder coloring face parts
-        if (FBLoader.get_builder_type() == BuilderType.FaceBuilder) and \
-            settings.show_specials:
-            FBLoader.wireframer.init_special_areas2(
-                headobj.data,
-                (1.0 - col[0], 1.0 - col[1], 1.0 - col[2],
-                 settings.wireframe_opacity))
-=======
+        # Coloring special parts
         if settings.show_specials:
             special_indices = FBLoader.get_special_indices()
             special_color = (1.0 - col[0], 1.0 - col[1], 1.0 - col[2],
-                settings.wireframe_opacity)
-            FBLoader.wireframer.init_special_areas(special_indices, special_color)
->>>>>>> 21215c7d
+                             settings.wireframe_opacity)
+            FBLoader.wireframer.init_special_areas2(
+                headobj.data, special_indices, special_color)
+
 
         FBLoader.wireframer.create_batches()
         FBLoader.wireframer.register_handler(args)

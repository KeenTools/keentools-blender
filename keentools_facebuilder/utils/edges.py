--- conflicted
+++ resolved
@@ -466,11 +466,6 @@
     def init_geom_data_from_mesh(self, obj):
         mesh = obj.data
         verts = np.empty((len(mesh.vertices), 3), dtype=np.float32)
-<<<<<<< HEAD
-=======
-        indices = np.empty((len(mesh.loop_triangles), 3), dtype=np.int32)
->>>>>>> b000566b
-
         mesh.vertices.foreach_get(
             'co', np.reshape(verts, len(mesh.vertices) * 3))
 

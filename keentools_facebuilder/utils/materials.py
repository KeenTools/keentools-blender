# ##### BEGIN GPL LICENSE BLOCK #####
# KeenTools for blender is a blender addon for using KeenTools in Blender.
# Copyright (C) 2019  KeenTools

# This program is free software: you can redistribute it and/or modify
# it under the terms of the GNU General Public License as published by
# the Free Software Foundation, either version 3 of the License, or
# (at your option) any later version.

# This program is distributed in the hope that it will be useful,
# but WITHOUT ANY WARRANTY; without even the implied warranty of
# MERCHANTABILITY or FITNESS FOR A PARTICULAR PURPOSE.  See the
# GNU General Public License for more details.

# You should have received a copy of the GNU General Public License
# along with this program.  If not, see <https://www.gnu.org/licenses/>.
# ##### END GPL LICENSE BLOCK #####
import logging

import bpy
import numpy as np

from .. config import Config, get_main_settings, get_operators, ErrorType
from .. fbloader import FBLoader
from ..utils.coords import projection_matrix
import keentools_facebuilder.blender_independent_packages.pykeentools_loader as pkt


def switch_to_mode(mode='MATERIAL'):
    areas = bpy.context.workspace.screens[0].areas
    for area in areas:
        for space in area.spaces:
            if space.type == 'VIEW_3D':
                space.shading.type = mode


def toggle_mode(modes=('SOLID', 'MATERIAL')):
    areas = bpy.context.workspace.screens[0].areas
    for area in areas:
        for space in area.spaces:
            if space.type == 'VIEW_3D':
                cur_mode = space.shading.type
                ind = 0
                if cur_mode in modes:
                    ind = modes.index(cur_mode)
                    ind += 1
                    if ind >= len(modes):
                        ind = 0
                space.shading.type = modes[ind]


def assign_material_to_object(obj, mat):
    if obj.data.materials:
        obj.data.materials[0] = mat
    else:
        obj.data.materials.append(mat)


def get_mat_by_name(mat_name):
    if bpy.data.materials.find(mat_name) >= 0:
        return bpy.data.materials[mat_name]

    new_mat = bpy.data.materials.new(mat_name)
    new_mat.use_nodes = True
    return new_mat


def get_shader_node(mat, find_type, create_name):
    for node in mat.node_tree.nodes:
        if node.type == find_type:
            return node
    return mat.node_tree.nodes.new(create_name)


def find_tex_by_name(tex_name):
    tex_num = bpy.data.images.find(tex_name)
    if tex_num >= 0:
        return bpy.data.images[tex_num]
    return None


def remove_tex_by_name(name):
    tex = find_tex_by_name(name)
    if tex is not None:
        bpy.data.images.remove(tex)


def remove_mat_by_name(name):
    mat_num = bpy.data.materials.find(name)
    if mat_num >= 0:
        bpy.data.materials.remove(bpy.data.materials[mat_num])


def show_texture_in_mat(tex_name, mat_name):
    tex = find_tex_by_name(tex_name)
    mat = get_mat_by_name(mat_name)
    principled_node = get_shader_node(
        mat, 'BSDF_PRINCIPLED', 'ShaderNodeBsdfPrincipled')
    image_node = get_shader_node(
        mat, 'TEX_IMAGE', 'ShaderNodeTexImage')
    image_node.image = tex
    image_node.location = Config.image_node_layout_coord
    principled_node.inputs['Specular'].default_value = 0.0
    mat.node_tree.links.new(
        image_node.outputs['Color'],
        principled_node.inputs['Base Color'])
    return mat


def _create_texture_builder_from_settings(settings):
    tb = pkt.module().TextureBuilder()
    tb.set_output_texture_size((settings.tex_width, settings.tex_height))
    tb.set_face_angles_affection(settings.tex_face_angles_affection)
    tb.set_uv_expand_percents(settings.tex_uv_expand_percents)
    tb.set_back_face_culling(settings.tex_back_face_culling)
    tb.set_equalize_brightness(settings.tex_equalize_brightness)
    tb.set_equalize_colour(settings.tex_equalize_colour)
    return tb


def _remove_bpy_texture_if_exists(tex_name):
    logger = logging.getLogger(__name__)
    tex_num = bpy.data.images.find(tex_name)
    if tex_num >= 0:
        logger.debug("TEXTURE WITH THAT NAME ALREADY EXISTS. REMOVING")
        existing_tex = bpy.data.images[tex_num]
        bpy.data.images.remove(existing_tex)


<<<<<<< HEAD
    FBLoader.load_model(headnum)
=======
def _create_bpy_texture_from_img(img, tex_name):
    logger = logging.getLogger(__name__)
    assert(len(img.shape) == 3 and img.shape[2] == 4)

    _remove_bpy_texture_if_exists(tex_name)

    tex = bpy.data.images.new(
            tex_name, width=img.shape[1], height=img.shape[0],
            alpha=True, float_buffer=False)
    assert(tex.name == tex_name)
    tex.pixels[:] = img.ravel()
    tex.pack()

    logger.debug("TEXTURE BAKED SUCCESSFULLY")


def _cam_image_data_exists(cam):
    if not cam.cam_image:
        return False
    w, h = cam.cam_image.size[:2]
    return w > 0 and h > 0


def _get_fb_for_bake_tex(headnum, head):
    logger = logging.getLogger(__name__)
    FBLoader.load_only(headnum)
>>>>>>> bdafe819
    fb = FBLoader.get_builder()
    for i, m in enumerate(head.get_masks()):
        fb.set_mask(i, m)

    uv_shape = head.tex_uv_shape
    logger.debug("UV_TYPE: {}".format(uv_shape))
    if uv_shape == 'uv1':
        fb.select_uv_set(1)
    elif uv_shape == 'uv2':
        fb.select_uv_set(2)
    elif uv_shape == 'uv3':
        fb.select_uv_set(3)
    else:
        fb.select_uv_set(0)

    return fb

<<<<<<< HEAD
    geo = fb.applied_args_model()
    me = geo.mesh(0)

    uvs_count = me.uvs_count()
    for i in range(uvs_count):
        uvmap[i].uv = me.uv(i)

    wm = bpy.context.window_manager
    wm.progress_begin(0, len(head.cameras) + 1.0)

    imgs = []
    keyframes = []
    camnums = []
    geos = []
    projections = []

    for i, cam in enumerate(head.cameras):
        wm.progress_update(i + 1.0)
        # Bake only if 1) Marked 2) Image is exists 3) Some pins added
        if cam.use_in_tex_baking and cam.cam_image and cam.has_pins():
            w, h = cam.cam_image.size[:3]
            if w > 0 and h > 0:  # 4) Image data exists
                img = np.rot90(
                    np.asarray(cam.cam_image.pixels[:]).reshape((h, w, 4)),
                    cam.orientation)  # Slow operation .pixels[:]

                pm = cam.get_projection_matrix()
                projections.append(pm)

                imgs.append(img)
                keyframes.append(cam.get_keyframe())
                camnums.append(i)
                geos.append(fb.applied_args_model_at(cam.get_keyframe()))

    wm.progress_end()

    # Texture baking
    if len(keyframes) > 0:
        tb = pkt.module().TextureBuilder()
        tb.set_output_texture_size((settings.tex_width, settings.tex_height))
        tb.set_face_angles_affection(settings.tex_face_angles_affection)
        tb.set_uv_expand_percents(settings.tex_uv_expand_percents)
        tb.set_back_face_culling(settings.tex_back_face_culling)
        tb.set_equalize_brightness(settings.tex_equalize_brightness)
        tb.set_equalize_colour(settings.tex_equalize_colour)

        model_views = [head.cameras[x].get_model_mat() for x in camnums]

        texture = tb.build_texture(geos, imgs, model_views, projections)

        tex_num = bpy.data.images.find(tex_name)

        if tex_num >= 0:
            logger.debug("TEXTURE ALREADY EXISTS")
            tex = bpy.data.images[tex_num]
            bpy.data.images.remove(tex)

        tex = bpy.data.images.new(
                tex_name, width=settings.tex_width, height=settings.tex_height,
                alpha=True, float_buffer=False)
        tex.pixels[:] = texture.ravel()  # Slow operation
        tex.pack()  # Pack in blend-file
        logger.debug("TEXTURE BAKED SUCCESSFULLY: {}".format(tex.name))
        return tex.name
    else:
        logger.debug("NO KEYFRAMES")
    return None
=======

def _create_frame_data_loader(settings, head, camnums, fb):
    def frame_data_loader(kf_idx):
        cam = head.cameras[camnums[kf_idx]]

        w, h = cam.cam_image.size[:2]
        img = np.rot90(
            np.asarray(cam.cam_image.pixels[:]).reshape((h, w, 4)),
            cam.orientation)

        if w < h:  # Fix for Blender Camera Auto-mode
            sw = head.sensor_width * \
                 settings.frame_width / settings.frame_height
        else:
            sw = head.sensor_width
        pm = projection_matrix(w, h, head.focal, sw,
                               near=0.1, far=1000.)
        if cam.orientation % 2 > 0:
            offset = np.array([[1., 0., 0., (h - w) * 0.5],
                               [0., 1., 0., (w - h) * 0.5],
                               [0., 0., 1., 0.],
                               [0., 0., 0., 1.]])
            projection = offset @ pm
        else:
            projection = pm

        frame_data = pkt.module().TextureBuilder.FrameData()
        frame_data.geo = fb.applied_args_model_at(cam.get_keyframe())
        frame_data.image = img
        frame_data.model = cam.get_model_mat()
        frame_data.view = np.eye(4)
        frame_data.projection = projection

        return frame_data

    return frame_data_loader


def bake_tex(headnum, tex_name):
    logger = logging.getLogger(__name__)
    settings = get_main_settings()
    head = settings.get_head(headnum)

    if not head.has_cameras():
        logger.debug("NO CAMERAS ON HEAD")
        return False

    camnums = [cam_idx for cam_idx, cam in enumerate(head.cameras)
               if cam.use_in_tex_baking and \
                  _cam_image_data_exists(cam) and \
                  cam.has_pins()]

    frames_count = len(camnums)
    if frames_count == 0:
        logger.debug("NO FRAMES FOR TEXTURE BUILDING")
        return False

    tb = _create_texture_builder_from_settings(settings)

    fb = _get_fb_for_bake_tex(headnum, head)
    frame_data_loader = _create_frame_data_loader(
        settings, head, camnums, fb)

    def progress_callback(progress):
        bpy.context.window_manager.progress_update(progress)
        return False

    bpy.context.window_manager.progress_begin(0, 1)
    built_texture = tb.build_texture(
        frames_count, frame_data_loader, progress_callback)
    bpy.context.window_manager.progress_end()

    _create_bpy_texture_from_img(built_texture, tex_name)
    return True
>>>>>>> bdafe819
<|MERGE_RESOLUTION|>--- conflicted
+++ resolved
@@ -127,9 +127,6 @@
         bpy.data.images.remove(existing_tex)
 
 
-<<<<<<< HEAD
-    FBLoader.load_model(headnum)
-=======
 def _create_bpy_texture_from_img(img, tex_name):
     logger = logging.getLogger(__name__)
     assert(len(img.shape) == 3 and img.shape[2] == 4)
@@ -156,7 +153,6 @@
 def _get_fb_for_bake_tex(headnum, head):
     logger = logging.getLogger(__name__)
     FBLoader.load_only(headnum)
->>>>>>> bdafe819
     fb = FBLoader.get_builder()
     for i, m in enumerate(head.get_masks()):
         fb.set_mask(i, m)
@@ -174,75 +170,6 @@
 
     return fb
 
-<<<<<<< HEAD
-    geo = fb.applied_args_model()
-    me = geo.mesh(0)
-
-    uvs_count = me.uvs_count()
-    for i in range(uvs_count):
-        uvmap[i].uv = me.uv(i)
-
-    wm = bpy.context.window_manager
-    wm.progress_begin(0, len(head.cameras) + 1.0)
-
-    imgs = []
-    keyframes = []
-    camnums = []
-    geos = []
-    projections = []
-
-    for i, cam in enumerate(head.cameras):
-        wm.progress_update(i + 1.0)
-        # Bake only if 1) Marked 2) Image is exists 3) Some pins added
-        if cam.use_in_tex_baking and cam.cam_image and cam.has_pins():
-            w, h = cam.cam_image.size[:3]
-            if w > 0 and h > 0:  # 4) Image data exists
-                img = np.rot90(
-                    np.asarray(cam.cam_image.pixels[:]).reshape((h, w, 4)),
-                    cam.orientation)  # Slow operation .pixels[:]
-
-                pm = cam.get_projection_matrix()
-                projections.append(pm)
-
-                imgs.append(img)
-                keyframes.append(cam.get_keyframe())
-                camnums.append(i)
-                geos.append(fb.applied_args_model_at(cam.get_keyframe()))
-
-    wm.progress_end()
-
-    # Texture baking
-    if len(keyframes) > 0:
-        tb = pkt.module().TextureBuilder()
-        tb.set_output_texture_size((settings.tex_width, settings.tex_height))
-        tb.set_face_angles_affection(settings.tex_face_angles_affection)
-        tb.set_uv_expand_percents(settings.tex_uv_expand_percents)
-        tb.set_back_face_culling(settings.tex_back_face_culling)
-        tb.set_equalize_brightness(settings.tex_equalize_brightness)
-        tb.set_equalize_colour(settings.tex_equalize_colour)
-
-        model_views = [head.cameras[x].get_model_mat() for x in camnums]
-
-        texture = tb.build_texture(geos, imgs, model_views, projections)
-
-        tex_num = bpy.data.images.find(tex_name)
-
-        if tex_num >= 0:
-            logger.debug("TEXTURE ALREADY EXISTS")
-            tex = bpy.data.images[tex_num]
-            bpy.data.images.remove(tex)
-
-        tex = bpy.data.images.new(
-                tex_name, width=settings.tex_width, height=settings.tex_height,
-                alpha=True, float_buffer=False)
-        tex.pixels[:] = texture.ravel()  # Slow operation
-        tex.pack()  # Pack in blend-file
-        logger.debug("TEXTURE BAKED SUCCESSFULLY: {}".format(tex.name))
-        return tex.name
-    else:
-        logger.debug("NO KEYFRAMES")
-    return None
-=======
 
 def _create_frame_data_loader(settings, head, camnums, fb):
     def frame_data_loader(kf_idx):
@@ -316,5 +243,4 @@
     bpy.context.window_manager.progress_end()
 
     _create_bpy_texture_from_img(built_texture, tex_name)
-    return True
->>>>>>> bdafe819
+    return True
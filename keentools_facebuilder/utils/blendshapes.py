# ##### BEGIN GPL LICENSE BLOCK #####
# KeenTools for blender is a blender addon for using KeenTools in Blender.
# Copyright (C) 2019  KeenTools

# This program is free software: you can redistribute it and/or modify
# it under the terms of the GNU General Public License as published by
# the Free Software Foundation, either version 3 of the License, or
# (at your option) any later version.

# This program is distributed in the hope that it will be useful,
# but WITHOUT ANY WARRANTY; without even the implied warranty of
# MERCHANTABILITY or FITNESS FOR A PARTICULAR PURPOSE.  See the
# GNU General Public License for more details.

# You should have received a copy of the GNU General Public License
# along with this program.  If not, see <https://www.gnu.org/licenses/>.
# ##### END GPL LICENSE BLOCK #####

import math
import bpy
import numpy as np
import logging
import os

from ..config import Config
from ..utils.rig_slider import create_slider, create_rectangle, create_label
from ..fbloader import FBLoader
import keentools_facebuilder.blender_independent_packages.pykeentools_loader as pkt


def _has_no_blendshapes(obj):
    return not obj.data.shape_keys


def has_blendshapes_action(obj):
    return obj.data.shape_keys and obj.data.shape_keys.animation_data and \
           obj.data.shape_keys.animation_data.action


def _create_basis_blendshape(obj):
    if _has_no_blendshapes(obj):
        obj.shape_key_add(name='Basis')


def _get_all_blendshape_names(obj):
    if _has_no_blendshapes(obj):
        return []
    res = [kb.name for kb in obj.data.shape_keys.key_blocks]
    return res[1:]


def _get_safe_blendshapes_action(
        obj, action_name=Config.default_blendshapes_action_name):
    if _has_no_blendshapes(obj):
        return None
    animation_data = obj.data.shape_keys.animation_data
    if not animation_data:
        animation_data = obj.data.shape_keys.animation_data_create()
        if not animation_data:
            return None
    if not animation_data.action:
        animation_data.action = \
            bpy.data.actions.new(action_name)
    return animation_data.action


def _extend_scene_timeline(keyframe_num):
    scene = bpy.context.scene
    if scene.frame_end < keyframe_num:
        scene.frame_end = keyframe_num


def _get_action_fcurve(action, data_path, index=0):
    return action.fcurves.find(data_path, index=index)


def _get_safe_action_fcurve(action, data_path, index=0):
    fcurve = _get_action_fcurve(action, data_path, index=index)
    if fcurve:
        return fcurve
    return action.fcurves.new(data_path, index=index)


def _get_fcurve_data(fcurve):
    if not fcurve:
        return []
    return [p.co for p in fcurve.keyframe_points]


def _clear_fcurve(fcurve):
    for p in reversed(fcurve.keyframe_points):
        fcurve.keyframe_points.remove(p)


def _put_anim_data_in_fcurve(fcurve, anim_data):
    if not fcurve:
        return
    start_index = len(fcurve.keyframe_points)
    fcurve.keyframe_points.add(len(anim_data))
    for i, point in enumerate(anim_data):
        fcurve.keyframe_points[start_index + i].co = point
    fcurve.update()


def remove_blendshapes(obj):
    if _has_no_blendshapes(obj):
        return
    for blendshape in reversed([kb for kb in obj.data.shape_keys.key_blocks]):
        obj.shape_key_remove(blendshape)


def disconnect_blendshapes_action(obj):
    if has_blendshapes_action(obj):
        action = obj.data.shape_keys.animation_data.action
        obj.data.shape_keys.animation_data.action = None
        obj.data.update()
        return action
    return None


def zero_all_blendshape_weights(obj):
    if _has_no_blendshapes(obj):
        return -1
    counter = 0
    for kb in obj.data.shape_keys.key_blocks[1:]:
        kb.value = 0
        counter += 1
    return counter


def _get_facs_executor():
    logger = logging.getLogger(__name__)
    fb = FBLoader.get_builder()
    try:
        fe = pkt.module().FacsExecutor(
            fb.applied_args_model(), fb.current_scale())
    except pkt.module().FacsLoadingException:
        logger.error('CANNOT_LOAD_FACS: FacsLoadingException')
        return None
    except Exception:
        logger.error('CANNOT_LOAD_FACS: Unknown Exception')
        return None
    if not fe.facs_enabled():
        logger.error('CANNOT_LOAD_FACS: FACS are not enabled')
        return None
    return fe


def _update_blendshape_verts(shape, verts):
    rot = np.array(((1., 0., 0.), (0., 0., 1.), (0., -1., 0)))
    shape.data.foreach_set('co', (verts @ rot).ravel())


def create_facs_blendshapes(obj):
    facs_executor = _get_facs_executor()
    if not facs_executor:
        return -1

    _create_basis_blendshape(obj)
    counter = 0
    for i, name in enumerate(facs_executor.facs_names):
        if obj.data.shape_keys.key_blocks.find(name) < 0:
            shape = obj.shape_key_add(name=name)
            verts = facs_executor.get_facs_blendshape(i)
            _update_blendshape_verts(shape, verts)
            counter += 1
    return counter


def update_facs_blendshapes(obj):
    assert not _has_no_blendshapes(obj)
    facs_executor = _get_facs_executor()
    if not facs_executor:
        return -1

    counter = 0
    for i, name in enumerate(facs_executor.facs_names):
        index = obj.data.shape_keys.key_blocks.find(name)
        if index >= 0:
            shape = obj.data.shape_keys.key_blocks[index]
            verts = facs_executor.get_facs_blendshape(i)
            _update_blendshape_verts(shape, verts)
            counter += 1
    obj.data.update()
    return counter


def restore_facs_blendshapes(obj, restore_names):
    _create_basis_blendshape(obj)
    facs_executor = _get_facs_executor()
    if not facs_executor:
        return -1

    counter = 0
    for i, name in enumerate(facs_executor.facs_names):
        if obj.data.shape_keys.key_blocks.find(name) < 0 \
                and (name in restore_names):
            shape = obj.shape_key_add(name=name)
            verts = facs_executor.get_facs_blendshape(i)
            _update_blendshape_verts(shape, verts)
            counter += 1
    obj.data.update()
    return counter


def load_csv_animation_to_blendshapes(obj, filepath):
    logger = logging.getLogger(__name__)
    try:
        fan = pkt.module().FacsAnimation()
        read_facs, ignored_columns = fan.load_from_csv_file(filepath)
    except pkt.module().FacsLoadingException as err:
        logger.error('CANNOT_LOAD_CSV_ANIMATION: {}'.format(err))
        return {'status': False, 'message': str(err),
                'ignored': [], 'read_facs': []}
    except Exception as err:
        logger.error('CANNOT_LOAD_CSV_ANIMATION!: {} {}'.format(type(err), err))
        return {'status': False, 'message': str(err),
                'ignored': [], 'read_facs': []}

    fb = FBLoader.get_builder()
<<<<<<< HEAD
    geo = fb.applied_args_model()
    fe = pkt.module().FacsExecutor(geo)

    action_name = os.path.splitext(os.path.basename(filepath))[0]
    blendshapes_action = _get_safe_blendshapes_action(obj, action_name)
=======
    fe = pkt.module().FacsExecutor(
        fb.applied_args_model(), fb.current_scale())
    blendshapes_action = _get_safe_blendshapes_action(obj)
>>>>>>> fa4b0802

    scene = bpy.context.scene
    fps = scene.render.fps
    start = scene.frame_current
    if not fan.timecodes_enabled():
        fps = 1
    keyframes = [start + x * fps for x in fan.keyframes()]
    for name in fe.facs_names:
        blendshape_fcurve = _get_safe_action_fcurve(
            blendshapes_action, 'key_blocks["{}"].value'.format(name), index=0)
        animation = fan.at_name(name)
        anim_data = [x for x in zip(keyframes, animation)]
        _put_anim_data_in_fcurve(blendshape_fcurve, anim_data)
    obj.data.update()
    if len(keyframes) > 0:
        _extend_scene_timeline(keyframes[-1])

    logger.info('FACS CSV-Animation file: {}'.format(filepath))
    logger.info('Timecodes enabled: {}'.format(fan.timecodes_enabled()))
    if len(ignored_columns) > 0:
        logger.info('Ignored columns: {}'.format(ignored_columns))
    if len(read_facs) > 0:
        logger.info('Read facs: {}'.format(read_facs))
    return {'status': True, 'message': 'ok',
            'ignored': ignored_columns, 'read_facs': read_facs}


def create_facs_test_animation_on_blendshapes(obj, start_time=1, dtime=4):
    if _has_no_blendshapes(obj):
        return -1
    counter = 0
    blendshapes_action = _get_safe_blendshapes_action(obj)
    time = start_time
    for kb in obj.data.shape_keys.key_blocks[1:]:
        blendshape_fcurve = _get_safe_action_fcurve(
            blendshapes_action,
            'key_blocks["{}"].value'.format(kb.name),
            index=0)
        anim_data = [(time, 0.0), (time + dtime, 1.0), (time + 2 * dtime, 0)]
        time += dtime * 2
        _put_anim_data_in_fcurve(blendshape_fcurve, anim_data)
        counter += 1
    obj.data.update()
    _extend_scene_timeline(time)
    return counter


def _create_driver(target, control_obj, driver_name, control_prop='location.x'):
    res = target.driver_add('value')
    res.driver.type = 'AVERAGE'
    drv_var = res.driver.variables.new()
    drv_var.name = driver_name
    drv_var.type = 'SINGLE_PROP'
    drv_var.targets[0].id = control_obj
    drv_var.targets[0].data_path = control_prop
    return res


def create_blendshape_controls(obj):
    if _has_no_blendshapes(obj):
        return {}
    blendshape_names = _get_all_blendshape_names(obj)
    controls = {}
    for name in blendshape_names:
        slider_dict = create_slider(name, name, width=1.0, height=0.2)
        driver = _create_driver(obj.data.shape_keys.key_blocks[name],
                                slider_dict['slider'],
                                Config.default_driver_name, 'location.x')
        controls[name] = {'control': slider_dict, 'driver': driver}
    return controls


def make_control_panel(controls_dict):
    count = len(controls_dict)
    columns_count = 4
    max_in_column = (count + columns_count - 1) // columns_count

    width = 1.0
    height = 0.2

    step_x = width * 2
    step_y = height * 2.4
    panel_width = step_x * columns_count
    panel_height = step_y * (max_in_column + 1)

    start_x = width * 0.5
    start_y = 0.5 * panel_height - 2 * height

    name = 'ControlPanel'
    main_rect = create_rectangle(name, panel_width, panel_height)
    label = create_label(name, label='Blendshape controls', size=2 * height)
    label.parent = main_rect
    label.location = (0, 0.5 * panel_height + 0.5 * height, 0)

    i = 0
    j = 0
    for name in controls_dict:
        rect = controls_dict[name]['control']['rectangle']
        rect.parent = main_rect
        rect.location = (start_x + j * step_x, start_y - i * step_y, 0)
        rect.hide_select = True
        i += 1
        if (i >= max_in_column):
            j += 1
            i = 0

    return main_rect


def remove_blendshape_drivers(obj):
    all_dict = _get_blendshapes_drivers(obj)
    for name in all_dict:
        obj.data.shape_keys.animation_data.drivers.remove(all_dict[name]['driver'])


def _find_all_children(obj, obj_list):
    for child in obj.children:
        _find_all_children(child, obj_list)
    obj_list.append(obj)


def delete_with_children(obj):
    arr = []
    _find_all_children(obj, arr)
    if arr:
        bpy.ops.object.delete({'selected_objects': arr})


def select_control_panel_sliders(panel_obj):
    arr = []
    _find_all_children(panel_obj, arr)
    empties = [obj for obj in arr if obj.type == 'EMPTY']
    counter = 0
    if empties:
        bpy.ops.object.select_all(action='DESELECT')
        for obj in empties:
            obj.select_set(state=True)
            counter += 1
    return counter


def _get_blendshapes_drivers(obj):
    if _has_no_blendshapes(obj):
        return {}
    drivers_dict = {}
    for drv in obj.data.shape_keys.animation_data.drivers:
        blendshape_name = drv.data_path.split('"')[1]
        drivers_dict[blendshape_name] = {
            'driver': drv, 'slider': drv.driver.variables[0].targets[0].id}
    return drivers_dict


def get_control_panel_by_drivers(obj):
    drivers_dict = _get_blendshapes_drivers(obj)
    if len(drivers_dict) == 0:
        return None
    name = [*drivers_dict.keys()][0]
    rect = drivers_dict[name]['slider'].parent
    if not rect:
        return None
    return rect.parent


def convert_controls_animation_to_blendshapes(obj):
    if _has_no_blendshapes(obj):
        return False
    all_dict = _get_blendshapes_drivers(obj)
    blend_action = _get_safe_blendshapes_action(obj)
    if not blend_action:
        return False
    for name in all_dict:
        item = all_dict[name]
        control_action = item['slider'].animation_data.action
        control_fcurve = _get_action_fcurve(control_action, 'location', index=0)
        anim_data = _get_fcurve_data(control_fcurve)
        blendshape_fcurve = _get_safe_action_fcurve(
            blend_action, 'key_blocks["{}"].value'.format(name), index=0)
        _clear_fcurve(blendshape_fcurve)
        _put_anim_data_in_fcurve(blendshape_fcurve, anim_data)
    return True


def convert_blendshapes_animation_to_controls(obj):
    if _has_no_blendshapes(obj):
        return False
    all_dict = _get_blendshapes_drivers(obj)
    blend_action = _get_safe_blendshapes_action(obj)
    if not blend_action:
        return False
    for name in all_dict:
        blendshape_fcurve = _get_action_fcurve(
            blend_action, 'key_blocks["{}"].value'.format(name), index=0)
        if not blendshape_fcurve:
            continue
        anim_data = _get_fcurve_data(blendshape_fcurve)

        item = all_dict[name]
        if not item['slider'].animation_data:
            item['slider'].animation_data_create()
        if not item['slider'].animation_data.action:
            item['slider'].animation_data.action = bpy.data.actions.new(name + 'Action')
        control_action = item['slider'].animation_data.action
        control_fcurve = _get_safe_action_fcurve(control_action, 'location', index=0)
        _clear_fcurve(control_fcurve)
        _put_anim_data_in_fcurve(control_fcurve, anim_data)
    return True


def create_facs_test_animation_on_sliders(obj, start_time=1, dtime=4):
    if _has_no_blendshapes(obj):
        return False
    all_dict = _get_blendshapes_drivers(obj)
    time = start_time
    for name in all_dict:
        item = all_dict[name]
        if not item['slider'].animation_data:
            item['slider'].animation_data_create()
        if not item['slider'].animation_data.action:
            item['slider'].animation_data.action = bpy.data.actions.new(name + 'Action')
        control_action = item['slider'].animation_data.action
        control_fcurve = _get_safe_action_fcurve(control_action, 'location', index=0)
        anim_data = [(time, 0.0), (time + dtime, 1.0), (time + 2 * dtime, 0)]
        time += dtime * 2
        _put_anim_data_in_fcurve(control_fcurve, anim_data)
    return True<|MERGE_RESOLUTION|>--- conflicted
+++ resolved
@@ -218,17 +218,10 @@
                 'ignored': [], 'read_facs': []}
 
     fb = FBLoader.get_builder()
-<<<<<<< HEAD
-    geo = fb.applied_args_model()
-    fe = pkt.module().FacsExecutor(geo)
-
+    fe = pkt.module().FacsExecutor(
+        fb.applied_args_model(), fb.current_scale())
     action_name = os.path.splitext(os.path.basename(filepath))[0]
     blendshapes_action = _get_safe_blendshapes_action(obj, action_name)
-=======
-    fe = pkt.module().FacsExecutor(
-        fb.applied_args_model(), fb.current_scale())
-    blendshapes_action = _get_safe_blendshapes_action(obj)
->>>>>>> fa4b0802
 
     scene = bpy.context.scene
     fps = scene.render.fps

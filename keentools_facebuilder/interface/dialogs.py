# ##### BEGIN GPL LICENSE BLOCK #####
# KeenTools for blender is a blender addon for using KeenTools in Blender.
# Copyright (C) 2019  KeenTools

# This program is free software: you can redistribute it and/or modify
# it under the terms of the GNU General Public License as published by
# the Free Software Foundation, either version 3 of the License, or
# (at your option) any later version.

# This program is distributed in the hope that it will be useful,
# but WITHOUT ANY WARRANTY; without even the implied warranty of
# MERCHANTABILITY or FITNESS FOR A PARTICULAR PURPOSE.  See the
# GNU General Public License for more details.

# You should have received a copy of the GNU General Public License
# along with this program.  If not, see <https://www.gnu.org/licenses/>.
# ##### END GPL LICENSE BLOCK #####

import logging
import re

import bpy
from bpy.types import Panel, Operator

<<<<<<< HEAD
from ..config import Config, get_main_settings, get_operators, ErrorType
from ..callbacks import update_mesh_if_accepted
=======
from ..config import Config, get_main_settings, get_operator, ErrorType
>>>>>>> 7245a414


class FB_OT_AddonWarning(Operator):
    bl_idname = Config.fb_warning_idname
    bl_label = ""
    bl_options = {'REGISTER', 'INTERNAL'}

    msg: bpy.props.IntProperty(default=ErrorType.Unknown)
    msg_content: bpy.props.StringProperty(default="")

    content = []

    def set_content(self, txt_list):
        self.content = txt_list
        self.content.append(" ")  # Additional line at end

    def draw(self, context):
        layout = self.layout.column()
        layout.scale_y = Config.text_scale_y

        for t in self.content:
            layout.label(text=t)

        if self.msg == ErrorType.NoLicense:
            op = self.layout.operator(Config.fb_open_url_idname,
                                      text='Purchase a license')
            op.url = Config.license_purchase_url

    def execute(self, context):
        if self.msg not in (ErrorType.PktProblem, ErrorType.NoLicense):
            return {"FINISHED"}

        op = get_operator(Config.fb_addon_settings_idname)
        op('EXEC_DEFAULT')
        return {"FINISHED"}

    def invoke(self, context, event):
        if self.msg == ErrorType.CustomMessage:
            self.set_content(re.split("\r\n|\n", self.msg_content))
            return context.window_manager.invoke_props_dialog(self, width=400)
        elif self.msg == ErrorType.NoLicense:
            self.set_content([
                "License is not found",
                " ",
                "You have 0 days of trial left and there is no license "
                "installed",
                "or something wrong has happened with the installed license.",
                "Please check the license settings."
            ])

        elif self.msg == ErrorType.SceneDamaged:
            self.set_content([
                "Scene was damaged",
                " ",
                "Some objects created by FaceBuilder were missing "
                "from the scene.",
                "The scene was restored automatically."
            ])
        elif self.msg == ErrorType.CannotReconstruct:
            self.set_content([
                "Reconstruction is impossible",
                " ",
                "Object parameters are invalid or missing."
            ])
        elif self.msg == ErrorType.CannotCreateObject:
            self.set_content([
                "Cannot create object",
                " ",
                "An error occurred while creating an object."
            ])
        elif self.msg == ErrorType.MeshCorrupted:
            self.set_content([
                "Wrong topology",
                " ",
                "The FaceBuilder mesh is damaged and cannot be used."
            ])
        elif self.msg == ErrorType.PktProblem:
            self.set_content([
                "You need to install KeenTools Core library "
                "before using FaceBuilder."
            ])
        elif self.msg == ErrorType.PktModelProblem:
            self.set_content([
                "KeenTools Core corrupted",
                " ",
                "Model data cannot be loaded. You need to reinstall "
                "FaceBuilder."
            ])
        return context.window_manager.invoke_props_dialog(self, width=400)


class FB_OT_BlendshapesWarning(Operator):
    bl_idname = Config.fb_blendshapes_warning_idname
    bl_label = ''
    bl_options = {'REGISTER', 'INTERNAL'}

    accept: bpy.props.BoolProperty(name='Yes, delete blendshapes', default=False)
    content = []

    def draw(self, context):
        layout = self.layout.column()
        layout.scale_y = Config.text_scale_y

        layout.prop(self, 'accept')
        box = layout.box()

        for t in self.content:
            row = box.row()
            row.alert = True
            row.label(text=t)

    def execute(self, context):
        update_mesh_if_accepted(self.accept)
        return {'FINISHED'}

    def cancel(self, context):
        update_mesh_if_accepted(accepted=False)

    def invoke(self, context, event):
        self.content = ['Warning! Your mesh contains blendshapes ',
                       'so if you change topology you will lost it']
        return context.window_manager.invoke_props_dialog(self, width=400)


class FB_OT_TexSelector(Operator):
    bl_idname = Config.fb_tex_selector_idname
    bl_label = "Select images:"
    bl_description = "Create texture using pinned views"
    bl_options = {'REGISTER', 'INTERNAL'}

    headnum: bpy.props.IntProperty(default=0)

    def draw(self, context):
        settings = get_main_settings()
        head = settings.get_head(self.headnum)
        layout = self.layout

        if not head.has_cameras():
            layout.label(text="You need at least one image to create texture.",
                         icon='ERROR')
            return

        box = layout.box()
        checked_views = False
        for camera in head.cameras:
            row = box.row()
            if camera.has_pins():
                row.prop(camera, 'use_in_tex_baking', text='')
                if camera.use_in_tex_baking:
                    checked_views = True
            else:
                row.active = False
                row.label(text='', icon='CHECKBOX_DEHLT')

            image_icon = 'PINNED' if camera.has_pins() else 'FILE_IMAGE'
            if camera.cam_image:
                row.label(text=camera.get_image_name(), icon=image_icon)
            else:
                row.label(text='-- empty --', icon='LIBRARY_DATA_BROKEN')

        row = box.row()

        op = row.operator(Config.fb_filter_cameras_idname, text='All')
        op.action = 'select_all_cameras'
        op.headnum = self.headnum

        op = row.operator(Config.fb_filter_cameras_idname, text='None')
        op.action = 'deselect_all_cameras'
        op.headnum = self.headnum

        col = layout.column()
        col.scale_y = Config.text_scale_y

        if checked_views:
            col.label(text="Please note: texture creation is very "
                           "time consuming.")
        else:
            col.alert = True
            col.label(text="You need to select at least one image "
                           "to create texture.")

        layout.prop(settings, 'tex_auto_preview')


    def invoke(self, context, event):
        return context.window_manager.invoke_props_dialog(self)

    def execute(self, context):
        logger = logging.getLogger(__name__)
        logger.debug('START TEXTURE CREATION')

        head = get_main_settings().get_head(self.headnum)
        if head is None:
            logger.error('WRONG HEADNUM')
            return {'CANCELLED'}

        if head.has_cameras():
            op = get_operator(Config.fb_bake_tex_idname)
            res = op('INVOKE_DEFAULT', headnum=self.headnum)

            if res == {'CANCELLED'}:
                logger.debug('CANNOT CREATE TEXTURE')
                self.report({'ERROR'}, "Can't create texture")
            elif res == {'FINISHED'}:
                logger.debug('TEXTURE CREATED')
                self.report({'INFO'}, "Texture has been created successfully")

        return {'FINISHED'}


class FB_OT_ExifSelector(Operator):
    bl_idname = Config.fb_exif_selector_idname
    bl_label = "Select image to read EXIF:"
    bl_description = "Choose image to load EXIF from"
    bl_options = {'REGISTER', 'UNDO'}

    headnum: bpy.props.IntProperty(default=0)

    def draw(self, context):
        settings = get_main_settings()
        head = settings.get_head(self.headnum)
        layout = self.layout

        if not head.has_cameras():
            layout.label(text='No images found')
            layout.label(text='You need at least one image to read EXIF.',
                         icon='ERROR')
            return

        layout.label(text='Select image to read EXIF:')
        box = layout.box()
        for i, camera in enumerate(head.cameras):
            row = box.row()
            image_icon = 'PINNED' if camera.has_pins() else 'FILE_IMAGE'
            if camera.cam_image:
                op = row.operator(Config.fb_read_exif_idname,
                                  text=camera.get_image_name(), icon=image_icon)
                op.headnum = self.headnum
                op.camnum = i

            else:
                row.label(text='-- empty --', icon='LIBRARY_DATA_BROKEN')


    def invoke(self, context, event):
        return context.window_manager.invoke_props_popup(self, event)

    def execute(self, context):
        return {"FINISHED"}<|MERGE_RESOLUTION|>--- conflicted
+++ resolved
@@ -22,12 +22,8 @@
 import bpy
 from bpy.types import Panel, Operator
 
-<<<<<<< HEAD
-from ..config import Config, get_main_settings, get_operators, ErrorType
+from ..config import Config, get_main_settings, get_operator, ErrorType
 from ..callbacks import update_mesh_if_accepted
-=======
-from ..config import Config, get_main_settings, get_operator, ErrorType
->>>>>>> 7245a414
 
 
 class FB_OT_AddonWarning(Operator):

--- conflicted
+++ resolved
@@ -535,14 +535,11 @@
         row = box.row()
         row.prop(head, 'model_scale')
 
-<<<<<<< HEAD
         box.prop(head, 'model_level')
 
-=======
         if FBLoader.is_not_loaded():
             return
         fb = FBLoader.get_builder()
->>>>>>> f1bb3beb
         box = layout.box()
         box.label(text='Model parts:')
         names = fb.mask_names()

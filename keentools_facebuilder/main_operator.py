--- conflicted
+++ resolved
@@ -844,7 +844,6 @@
         return {'FINISHED'}
 
 
-<<<<<<< HEAD
 class FB_OT_OpenURL(bpy.types.Operator):
     bl_idname = Config.fb_open_url_idname
     bl_label = 'Open URL'
@@ -858,12 +857,8 @@
         return {'FINISHED'}
 
 
-CLASSES_TO_REGISTER = (FB_OT_SelectHead, OBJECT_OT_FBDeleteHead,
-                       OBJECT_OT_FBSelectCamera, FB_OT_CenterGeo,
-=======
 CLASSES_TO_REGISTER = (FB_OT_SelectHead, FB_OT_DeleteHead,
                        FB_OT_SelectCamera, FB_OT_CenterGeo,
->>>>>>> efdab5fb
                        FB_OT_Unmorph, FB_OT_RemovePins,
                        FB_OT_WireframeColor, FB_OT_FilterCameras,
                        FB_OT_AllViewsMenuExec,

# ##### BEGIN GPL LICENSE BLOCK #####
# KeenTools for blender is a blender addon for using KeenTools in Blender.
# Copyright (C) 2019  KeenTools

# This program is free software: you can redistribute it and/or modify
# it under the terms of the GNU General Public License as published by
# the Free Software Foundation, either version 3 of the License, or
# (at your option) any later version.

# This program is distributed in the hope that it will be useful,
# but WITHOUT ANY WARRANTY; without even the implied warranty of
# MERCHANTABILITY or FITNESS FOR A PARTICULAR PURPOSE.  See the
# GNU General Public License for more details.

# You should have received a copy of the GNU General Public License
# along with this program.  If not, see <https://www.gnu.org/licenses/>.
# ##### END GPL LICENSE BLOCK #####
import math
import bpy


_company = 'keentools'
_PT = 'FACEBUILDER_PT_'
_MT = 'FACEBUILDER_MT_'


class Config:
    # Version dependent
    addon_version = '2.1.1'
    supported_blender_versions = ((2, 80), (2, 81), (2, 82), (2, 83), (2, 90))
    minimal_blender_api = (2, 80, 60)

    # Version independent
    prefix = _company + '_fb'
    operators = _company + '_facebuilder'
    addon_name = __package__  # the same as module name
    addon_human_readable_name = 'FaceBuilder'

    default_fb_object_name = 'FaceBuilderHead'
    default_fb_mesh_name = 'FaceBuilderHead_mesh'
    default_fb_collection_name = 'FaceBuilderCol'
    default_fb_camera_data_name = 'fbCamData'
    default_fb_camera_name = 'fbCamera'

    addon_search = 'KeenTools'
    addon_global_var_name = prefix + '_settings'
    addon_full_name = 'Keentools FaceBuilder for Blender'
    fb_views_panel_label = 'Views'
    fb_camera_panel_label = 'Camera'
    fb_tab_category = addon_human_readable_name
    keentools_website_url = 'https://keentools.io'
    core_download_website_url = keentools_website_url + '/download/core'

    manual_install_url = keentools_website_url + '/manual-installation'
    pykeentools_license_url = 'https://link.keentools.io/eula'
    license_purchase_url = 'https://link.keentools.io/fb-lc-fbbmld?utm_source=fbb-missing-license-dialog'
    coloring_texture_name = 'ktWireframeTexture'
    
    # Operators ids
    fb_select_head_idname = operators + '.' + 'select_head'

    fb_delete_head_idname = operators + '.' + 'delete_head'

    fb_select_camera_idname = operators + '.' + 'select_camera'

    fb_center_geo_idname = operators + '.' + 'center_geo'

    fb_unmorph_idname = operators + '.' + 'unmorph'

    fb_remove_pins_idname = operators + '.' + 'remove_pins'

    fb_wireframe_color_idname = operators + '.' + 'wireframe_color'

    fb_filter_cameras_idname = operators + '.' + 'filter_cameras'

    fb_delete_camera_idname = operators + '.' + 'delete_camera'

    fb_proper_view_menu_exec_idname = operators + '.' + 'proper_view_menu_exec'

    fb_view_to_frame_size_idname = operators + '.' + 'view_to_frame_size'

    fb_addon_settings_idname = operators + '.' + 'addon_settings'

    fb_delete_texture_idname = operators + '.' + 'delete_texture'

    fb_rotate_image_cw_idname = operators + '.' + 'rotate_image_cw'

    fb_rotate_image_ccw_idname = operators + '.' + 'rotate_image_ccw'

    fb_reset_image_rotation_idname = operators + '.' + 'reset_image_rotation'

    fb_reset_expression_idname = operators + '.' + 'reset_expression'

    fb_bake_tex_idname = operators + '.' + 'bake_tex'

    fb_show_tex_idname = operators + '.' + 'show_tex'

    fb_show_solid_idname = operators + '.' + 'show_solid'

    # Not in use
    fb_default_sensor_idname = operators + '.' + 'default_sensor'
    # Not in use

    fb_multiple_filebrowser_idname = operators + '.' + 'open_multiple_filebrowser'

    fb_multiple_filebrowser_exec_idname = operators + '.' + 'open_multiple_filebrowser_exec'

    fb_single_filebrowser_idname = operators + '.' + 'open_single_filebrowser'

    fb_single_filebrowser_exec_idname = operators + '.' + 'open_single_filebrowser_exec'

    fb_texture_file_export_idname = operators + '.' + 'texture_file_export'

<<<<<<< HEAD
    fb_animation_filebrowser_callname = 'open_animation_filebrowser'
    fb_animation_filebrowser_idname = \
        operators + '.' + fb_animation_filebrowser_callname

    fb_pinmode_callname = 'pinmode'
    fb_pinmode_idname = operators + '.' + fb_pinmode_callname
=======
    fb_pinmode_idname = operators + '.' + 'pinmode'
>>>>>>> 7245a414

    fb_movepin_idname = operators + '.' + 'movepin'

    fb_actor_idname = operators + '.' + 'actor'

    fb_camera_actor_idname = operators + '.' + 'camera_actor'

    fb_warning_idname = operators + '.' + 'addon_warning'

<<<<<<< HEAD
    fb_blendshapes_warning_callname = 'blendshapes_warning'
    fb_blendshapes_warning_idname = \
        operators + '.' + fb_blendshapes_warning_callname

    fb_exif_selector_callname = 'exif_selector'
    fb_exif_selector_idname = operators + '.' + fb_exif_selector_callname
=======
    fb_exif_selector_idname = operators + '.' + 'exif_selector'
>>>>>>> 7245a414

    fb_read_exif_idname = operators + '.' + 'read_exif'

    fb_read_exif_menu_exec_idname = operators + '.' + 'read_exif_menu_exec'

    fb_image_group_menu_exec_idname = operators + '.' + 'image_group_menu_exec'

    fb_camera_panel_menu_exec_idname = operators + '.' + 'camera_panel_menu_exec'

    fb_tex_selector_idname = operators + '.' + 'tex_selector'

    fb_exit_pinmode_idname = operators + '.' + 'exit_pinmode'

    # Add Mesh commands
    fb_add_head_operator_idname = operators + '.' + 'add_head'

    fb_add_body_operator_idname = operators + '.' + 'add_body'

    # Panel ids
    fb_header_panel_idname = _PT + 'header_panel'
    fb_camera_panel_idname = _PT + 'camera_panel'
    fb_info_panel_idname = _PT + 'info_panel'
    fb_update_panel_idname = _PT + 'update_panel'
    fb_views_panel_idname = _PT + 'views_panel'
    fb_exif_panel_idname = _PT + 'exif_panel'
    fb_texture_panel_idname = _PT + 'texture_panel'
    fb_colors_panel_idname = _PT + 'colors_panel'
    fb_model_panel_idname = _PT + 'model_panel'
    fb_pin_settings_panel_idname = _PT + 'pin_settings_panel'
    fb_blendshapes_panel_idname = _PT + 'blendshapes_panel'

    # Help ids
    fb_help_camera_idname = operators + '.' + 'help_camera'

    fb_help_views_idname = operators + '.' + 'help_view'

    fb_help_exif_idname = operators + '.' + 'help_exif'

    fb_help_model_idname = operators + '.' + 'help_model'

    fb_help_pin_settings_idname = operators + '.' + 'help_pin_settings'

    fb_help_wireframe_settings_idname = operators + '.' + 'help_wireframe_settings'

    fb_help_texture_idname = operators + '.' + 'help_texture'

<<<<<<< HEAD
    fb_help_blendshapes_callname = 'help_blendshapes'
    fb_help_blendshapes_idname = operators + '.' + fb_help_blendshapes_callname

    fb_open_url_callname = 'open_url'
    fb_open_url_idname = operators + '.' + fb_open_url_callname
=======
    fb_open_url_idname = operators + '.' + 'open_url'
>>>>>>> 7245a414

    fb_remind_later_idname = operators + '.' + 'remind_later'

    fb_skip_version_idname = operators + '.' + 'skip_version'

    fb_uninstall_core_idname = operators + '.' + 'uninstall_core'

    # Menu ids
    fb_proper_view_menu_idname = _MT + 'proper_view_menu'

    fb_read_exif_menu_idname = _MT + 'read_exif_menu'

    fb_image_group_menu_idname = _MT + 'image_group_menu'

    fb_camera_panel_menu_idname = _MT + 'camera_panel_menu'

    # Standard names
    tex_builder_filename = 'kt_facebuilder_texture'
    tex_builder_matname = 'kt_facebuilder_material'

    default_driver_name = 'FaceBuilderDriver'
    default_blendshapes_action_name = 'fbBlendShapesAction'

    # Object Custom Properties
    # Tuples instead simple values are used to load custom properties
    # if they have different names (from old scenes by ex. or if they will be
    # renamed in future).
    # Only first value in tuple is used for new custom property creation.
    version_prop_name = (_company + '_version',)
    fb_serial_prop_name = (prefix + '_serial',)
    fb_images_prop_name = (prefix + '_images',)
    fb_dir_prop_name = (prefix + '_dir',)
    fb_camera_prop_name = (prefix + '_camera',)
    fb_mod_ver_prop_name = (prefix + '_mod_ver',)
    # Save / Reconstruct parameters
    reconstruct_focal_param = ('focal',)
    reconstruct_sensor_width_param = ('sensor_width',)
    reconstruct_sensor_height_param = ('sensor_height',)
    reconstruct_frame_width_param = ('frame_width', 'width')
    reconstruct_frame_height_param = ('frame_height', 'height')

    # Constants
    default_pin_size = 7.0
    surf_pin_size_scale = 0.85
    default_point_sensitivity = 16.0
    text_scale_y = 0.75

    viewport_redraw_interval = 0.1
    unknown_mod_ver = -1

    default_focal_length = 50.0
    default_sensor_width = 36.0
    default_sensor_height = 24.0
    default_frame_width = 1920
    default_frame_height = 1080
    default_camera_display_size = 0.75

    default_camera_rotation = (math.pi * 0.5, 0, 0)
    camera_x_step = 2.0
    camera_y_step = 5
    camera_z_step = 0.5

    # In Material
    image_node_layout_coord = (-300, 0)

    # Colors
    midline_color = (0.960784, 0.007843, 0.615686)
    color_schemes = {
        'red': ((0.3, 0.0, 0.0), (0.0, 0.4, 0.7)),
        'green': ((0.0, 0.2, 0.0), (0.4, 0.0, 0.4)),
        'blue': ((0.0, 0.0, 0.3), (0.4, 0.75, 0.0)),
        'cyan': ((0.0, 0.3, 0.3), (0.4, 0.0, 0.0)),
        'magenta': ((0.3, 0.0, 0.3), (0.0, 0.55, 0.0)),
        'yellow': ((0.2, 0.2, 0.0), (0.0, 0.0, 0.4)),
        'black': ((0.039, 0.04 , 0.039), (0.0, 0.0, 0.85098)),
        'white': ((1.0, 1.0, 1.0), (0.0, 0.0, 0.4)),
        'default': ((0.039, 0.04 , 0.039), (0.0, 0.0, 0.85098))
    }

    pin_color = (1.0, 0.0, 0.0, 1.0)
    current_pin_color = (1.0, 0.0, 1.0, 1.0)
    surface_point_color = (0.0, 1.0, 1.0, 0.5)
    residual_color = (0.0, 1.0, 1.0, 0.5)


def is_blender_supported():
    ver = bpy.app.version
    for supported_ver in Config.supported_blender_versions:
        if ver[:len(supported_ver)] == supported_ver:
            return True
    return False


def get_main_settings():
    return getattr(bpy.context.scene, Config.addon_global_var_name)


def get_operator(operator_id_name):
    def _rgetattr(obj, attr, *args):
        import functools
        def _getattr(obj, attr):
            return getattr(obj, attr, *args)
        return functools.reduce(_getattr, [obj] + attr.split('.'))
    return _rgetattr(bpy.ops, operator_id_name)


class ErrorType:
    Unknown = -1
    CustomMessage = 0
    NoLicense = 1
    SceneDamaged = 2
    CannotReconstruct = 3
    CannotCreateObject = 4
    MeshCorrupted = 5
    PktProblem = 6
    PktModelProblem = 7<|MERGE_RESOLUTION|>--- conflicted
+++ resolved
@@ -111,16 +111,9 @@
 
     fb_texture_file_export_idname = operators + '.' + 'texture_file_export'
 
-<<<<<<< HEAD
-    fb_animation_filebrowser_callname = 'open_animation_filebrowser'
-    fb_animation_filebrowser_idname = \
-        operators + '.' + fb_animation_filebrowser_callname
-
-    fb_pinmode_callname = 'pinmode'
-    fb_pinmode_idname = operators + '.' + fb_pinmode_callname
-=======
+    fb_animation_filebrowser_idname =  operators + '.' + 'open_animation_filebrowser'
+
     fb_pinmode_idname = operators + '.' + 'pinmode'
->>>>>>> 7245a414
 
     fb_movepin_idname = operators + '.' + 'movepin'
 
@@ -130,16 +123,9 @@
 
     fb_warning_idname = operators + '.' + 'addon_warning'
 
-<<<<<<< HEAD
-    fb_blendshapes_warning_callname = 'blendshapes_warning'
-    fb_blendshapes_warning_idname = \
-        operators + '.' + fb_blendshapes_warning_callname
-
-    fb_exif_selector_callname = 'exif_selector'
-    fb_exif_selector_idname = operators + '.' + fb_exif_selector_callname
-=======
+    fb_blendshapes_warning_idname = operators + '.' + 'blendshapes_warning'
+
     fb_exif_selector_idname = operators + '.' + 'exif_selector'
->>>>>>> 7245a414
 
     fb_read_exif_idname = operators + '.' + 'read_exif'
 
@@ -186,15 +172,9 @@
 
     fb_help_texture_idname = operators + '.' + 'help_texture'
 
-<<<<<<< HEAD
-    fb_help_blendshapes_callname = 'help_blendshapes'
-    fb_help_blendshapes_idname = operators + '.' + fb_help_blendshapes_callname
-
-    fb_open_url_callname = 'open_url'
-    fb_open_url_idname = operators + '.' + fb_open_url_callname
-=======
+    fb_help_blendshapes_idname = operators + '.' + 'help_blendshapes'
+
     fb_open_url_idname = operators + '.' + 'open_url'
->>>>>>> 7245a414
 
     fb_remind_later_idname = operators + '.' + 'remind_later'
 

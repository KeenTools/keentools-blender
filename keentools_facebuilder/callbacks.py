# ##### BEGIN GPL LICENSE BLOCK #####
# KeenTools for blender is a blender addon for using KeenTools in Blender.
# Copyright (C) 2019  KeenTools

# This program is free software: you can redistribute it and/or modify
# it under the terms of the GNU General Public License as published by
# the Free Software Foundation, either version 3 of the License, or
# (at your option) any later version.

# This program is distributed in the hope that it will be useful,
# but WITHOUT ANY WARRANTY; without even the implied warranty of
# MERCHANTABILITY or FITNESS FOR A PARTICULAR PURPOSE.  See the
# GNU General Public License for more details.

# You should have received a copy of the GNU General Public License
# along with this program.  If not, see <https://www.gnu.org/licenses/>.
# ##### END GPL LICENSE BLOCK #####
import logging
import numpy as np
import bpy

from .config import get_main_settings, get_operator, Config, ErrorType
from .fbloader import FBLoader
from .utils import coords
from .utils.manipulate import get_current_headnum
from .utils.blendshapes import (restore_facs_blendshapes,
                                disconnect_blendshapes_action)
from .blender_independent_packages.pykeentools_loader import module as pkt_module
<<<<<<< HEAD
from .preferences.user_preferences import UserPreferences
=======
>>>>>>> fe9b85f8


def mesh_update_accepted(headnum):
    logger = logging.getLogger(__name__)
    logger.debug('callbacks.update_mesh_geometry')

    settings = get_main_settings()
    head = settings.get_head(headnum)

    if not head or not head.model_changed():
        logger.debug('WRONG_HEAD OR MODEL NOT CHANGED')
        return

    head.apply_model_changes()

    if not head.has_no_blendshapes():
        names = [kb.name for kb in head.headobj.data.shape_keys.key_blocks[1:]]
        action = disconnect_blendshapes_action(head.headobj)
        logger.debug('blendshapes: {}'.format(names))
        _update_mesh_now(headnum)

        try:
            counter = restore_facs_blendshapes(head.headobj,
                                               head.model_scale, names)
            logger.debug('blendshapes_restored: {}'.format(counter))
        except pkt_module().UnlicensedException:
            logger.error('UnlicensedException restore_facs_blendshapes')
            warn = get_operator(Config.fb_warning_idname)
            warn('INVOKE_DEFAULT', msg=ErrorType.NoLicense)
        except Exception:
            logger.error('UNKNOWN EXCEPTION restore_facs_blendshapes')

        if action:
            head.headobj.data.shape_keys.animation_data_create()
            head.headobj.data.shape_keys.animation_data.action = action
    else:
        _update_mesh_now(headnum)


def mesh_update_canceled(headnum):
    logger = logging.getLogger(__name__)
    logger.debug('callbacks.mesh_update_canceled')
    settings = get_main_settings()
    head = settings.get_head(headnum)
    if not head:
        logger.debug('WRONG_HEAD')
        return
    head.discard_model_changes()


def update_mesh_with_dialog(self, context):
    logger = logging.getLogger(__name__)
    logger.debug('update_mesh_with_dialog')

    headnum = self.get_headnum()
    FBLoader.load_model(headnum)

    logger.debug('model_changed: {}'.format(self.model_changed()))
    if not self.model_changed():
        return

    if self.has_no_blendshapes():
        _update_mesh_now(headnum)
        self.apply_model_changes()
    else:
        warn = get_operator(Config.fb_blendshapes_warning_idname)
        warn('INVOKE_DEFAULT', headnum=headnum)


def update_mesh_simple(self, context):
    headnum = self.get_headnum()
    FBLoader.load_model(headnum)
    _update_mesh_now(headnum)


def _update_mesh_now(headnum):
    logger = logging.getLogger(__name__)
    logger.debug('callbacks.update_mesh')

    settings = get_main_settings()
    head = settings.get_head(headnum)
    if not head:
        logger.debug('WRONG_HEAD')
        return

    if settings.pinmode and head.should_use_emotions():
        keyframe = head.get_keyframe(settings.current_camnum)
        if keyframe == -1:
            keyframe = None
    else:
        keyframe = None

    logger.debug('create_mesh_for_update')

    old_mesh = head.headobj.data
    FBLoader.load_model(headnum)

    fb = FBLoader.get_builder()
    models = [x.name for x in fb.models_list()]
    if (head.model_type in models):
        model_index = models.index(head.model_type)
    else:
        logger.error('MODEL_TYPE_NOT_FOUND (Reset to default)')
        model_index = 0
        head.model_type = models[model_index]

    fb.select_model(model_index)
    logger.debug('MODEL_TYPE: [{}] {}'.format(model_index, head.model_type))

    # Create new mesh
    mesh = FBLoader.get_builder_mesh(fb, 'FBHead_tmp_mesh',
                                     head.get_masks(),
                                     uv_set=head.tex_uv_shape,
                                     keyframe=keyframe)

    try:
        # Copy old material
        if old_mesh.materials:
            mesh.materials.append(old_mesh.materials[0])
    except Exception:
        pass
    head.headobj.data = mesh
    FBLoader.save_only(headnum)

    # Copy blendshapes and animation
    if old_mesh.shape_keys and len(old_mesh.vertices) == len(mesh.vertices):
        for kb in old_mesh.shape_keys.key_blocks:
            shape = head.headobj.shape_key_add(name=kb.name)
            count = len(kb.data)
            verts = np.empty((count, 3), 'f')
            kb.data.foreach_get('co', np.reshape(verts, count * 3))
            shape.data.foreach_set('co', verts.ravel())
            shape.value = kb.value
        if old_mesh.shape_keys.animation_data and old_mesh.shape_keys.animation_data.action:
            mesh.shape_keys.animation_data_create()
            mesh.shape_keys.animation_data.action = old_mesh.shape_keys.animation_data.action

    if settings.pinmode:
        # Update wireframe structures
        FBLoader.viewport().wireframer().init_geom_data_from_mesh(head.headobj)
        FBLoader.viewport().wireframer().init_edge_indices(FBLoader.get_builder())
        FBLoader.viewport().update_wireframe()

    mesh_name = old_mesh.name
    # Delete old mesh
    bpy.data.meshes.remove(old_mesh, do_unlink=True)
    mesh.name = mesh_name


def update_expressions(self, context):
    settings = get_main_settings()
    if not settings.pinmode:
        return
    fb = FBLoader.get_builder()
    head = settings.get_head(settings.current_headnum)
    if head is not None:
        head.need_update = True
        coords.update_head_mesh(settings, fb, head)
        FBLoader.fb_redraw(settings.current_headnum, settings.current_camnum)


def update_wireframe_image(self, context):
    settings = get_main_settings()
    vp = FBLoader.viewport()
    wf = vp.wireframer()
    wf.init_colors((settings.wireframe_color,
                    settings.wireframe_special_color,
                    settings.wireframe_midline_color),
                    settings.wireframe_opacity)
    wf.init_wireframe_image(FBLoader.get_builder(), settings.show_specials)
    vp.update_wireframe()


def update_wireframe(self, context):
    FBLoader.viewport().update_wireframe()


def update_pin_sensitivity(self, context):
    FBLoader.viewport().update_pin_sensitivity()


def universal_getter(name, type):
    def _getter(self):
        if name in self.keys():
            return self[name]
        else:
            return UserPreferences.get_value(name, type)
    return _getter


def universal_setter(name):
    def _setter(self, value):
        self[name] = value
    return _setter


def update_pin_size(self, context):
    FBLoader.viewport().update_pin_size()


def update_model_scale(self, context):
    headnum = self.get_headnum()
    FBLoader.load_model(headnum)

    settings = get_main_settings()
    head = settings.get_head(headnum)
    fb = FBLoader.get_builder()
    fb.set_scale(head.model_scale)

    head.mark_model_changed_by_scale()

    coords.update_head_mesh(settings, fb, head)
    FBLoader.update_all_camera_positions(headnum)
    FBLoader.update_all_camera_focals(headnum)
    FBLoader.save_only(headnum)

    if settings.pinmode and FBLoader.viewport().wireframer().is_working():
        FBLoader.fb_redraw(settings.current_headnum, settings.current_camnum)


def update_cam_image(self, context):
    FBLoader.update_cam_image_size(self)


def update_head_focal(self, context):
    logger = logging.getLogger(__name__)
    logger.debug('UPDATE_HEAD_FOCAL: {}'.format(self.focal))

    for c in self.cameras:
        c.focal = self.focal


def update_camera_focal(self, context):
    def _check_current_selection_is_not_actual(headnum, camnum):
        settings = get_main_settings()
        return headnum < 0 or headnum != settings.current_headnum \
                or camnum != settings.current_camnum

    logger = logging.getLogger(__name__)
    kid = self.get_keyframe()
    self.camobj.data.lens = self.focal
    logger.debug('UPDATE_CAMERA_FOCAL: K:{} F:{}'.format(kid, self.focal))

    if FBLoader.in_pin_drag():
        return

    headnum, camnum = self.get_headnum_camnum()
    if _check_current_selection_is_not_actual(headnum, camnum):
        return

    fb = FBLoader.get_builder()
    if fb.is_key_at(kid):
        fb.set_varying_focal_length_estimation()
        fb.set_focal_length_at(
            kid, self.get_focal_length_in_pixels_coef() * self.focal)
        FBLoader.save_only(headnum)


def update_blue_camera_button(self, context):
    settings = get_main_settings()
    if not settings.blue_camera_button:
        op = get_operator(Config.fb_exit_pinmode_idname)
        op('EXEC_DEFAULT')
        settings.blue_camera_button = True


def update_blue_head_button(self, context):
    settings = get_main_settings()
    if not settings.blue_head_button:
        op = get_operator(Config.fb_select_head_idname)
        op('EXEC_DEFAULT', headnum=get_current_headnum())
        settings.blue_head_button = True<|MERGE_RESOLUTION|>--- conflicted
+++ resolved
@@ -26,10 +26,7 @@
 from .utils.blendshapes import (restore_facs_blendshapes,
                                 disconnect_blendshapes_action)
 from .blender_independent_packages.pykeentools_loader import module as pkt_module
-<<<<<<< HEAD
 from .preferences.user_preferences import UserPreferences
-=======
->>>>>>> fe9b85f8
 
 
 def mesh_update_accepted(headnum):
